import { HardhatUserConfig, task } from "hardhat/config";
import "@nomicfoundation/hardhat-toolbox";

import "hardhat-abi-exporter";
import "@solidstate/hardhat-bytecode-exporter";

<<<<<<< HEAD
import 'hardhat-deploy';
=======
import './tasks/wallet-extension';
>>>>>>> 070c79d7
import * as abigen from './tasks/abigen';

const config: HardhatUserConfig = {
  paths: {
    sources: "src"
  },
  solidity: {
    version: "0.8.9",
    settings: {
      optimizer: {
        enabled: true,
        runs: 1000,
      },
      outputSelection: { "*": { "*": [ "*" ], "": [ "*" ] } }
    },
  },
  abiExporter : {
    path: abigen.abiExportPath,
    runOnCompile: true,
    clear: true,
    format: "json",
  },
  bytecodeExporter : {
    path: abigen.bytecodeExporterPath,
    runOnCompile: true,
    clear: true,
  },
  namedAccounts: {
    deployer: { // Addressed used for deploying.
        default: 0,
    },
    sequencer:{ // For management contract.
        default: 1,
    },
  }
};

try {
  config.networks = JSON.parse(fs.readFileSync('config/networks.json', 'utf8'));
} catch (e) {
  console.log(`Failed parsing "config/networks.json" with reason - ${e}`);
}

try {
  if (process.env.NETWORK_JSON != null) {
    config.networks = JSON.parse(process.env.NETWORK_JSON!!);
  }
} catch (e) {
  console.log(`Unable to parse networks configuration from environment variable. Reason is ${e}`);
}

export default config;<|MERGE_RESOLUTION|>--- conflicted
+++ resolved
@@ -4,11 +4,9 @@
 import "hardhat-abi-exporter";
 import "@solidstate/hardhat-bytecode-exporter";
 
-<<<<<<< HEAD
 import 'hardhat-deploy';
-=======
+
 import './tasks/wallet-extension';
->>>>>>> 070c79d7
 import * as abigen from './tasks/abigen';
 
 const config: HardhatUserConfig = {
