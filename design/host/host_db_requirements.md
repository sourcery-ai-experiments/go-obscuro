--- conflicted
+++ resolved
@@ -37,8 +37,7 @@
 the encrypted blob on testnet we are able to retrieve the number of transactions but on mainnet this wont be possible so 
 we need to store the TxCount in 
 
-### Rollup 
-<<<<<<< HEAD
+### Rollup
 ```sql
 create table if not exists rollup
 (
@@ -70,23 +69,6 @@
 create index IDX_BATCH_HASH on batch (hash);
 create index IDX_BATCH_HEIGHT on batch (height);
 ```
-=======
-* `rollupHash` PK
-* `FirstBatchSeqNo`
-* `LastBatchSeqNo`
-* `L1BlockHash` 
-
-Calculating the `L1BlockHeight` as done in `calculateL1HeightsFromDeltas` will be quite computationally expensive so we 
-can just order them by `LastBatchSeqNo`. I don't see any requirements for us to store the encoded headers since this is 
-the only information we actually need to link to the batches/ L1 blocks. 
-
-### Batch 
-* `SequencerOrderNo` PK
-* `batchHash`
-* `Number`
-* `TxCount`
-* `BatchHeader`
->>>>>>> 7a60a0bc
 
 Because we are able to decrypt the encrypted blob on testnet we are able to retrieve the number of transactions that way
  but on mainnet this won't be possible, so we need to store the `tx_count` in this table. There is a plan to remove 
