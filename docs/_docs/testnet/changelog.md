---
---
# Obscuro Testnet Change Log

<<<<<<< HEAD
## November 2022-11-** (v0.7)
  * Obscuroscan [deploy script](https://github.com/obscuronet/go-obscuro/blob/main/.github/workflows/manual-deploy-obscuroscan.yml) has been modified to run Obscuroscan as an Azure web app. This allows access via HTTPS (TLS), which 
    allows app developers to call the Obscuroscan API from other web apps.
=======
## November 2022-11-22 (v0.7)
  * A variety of stability related issues are fixed within this release. 
  * Inclusion of a health endpoint for system status monitoring. 
  * It is now possible to run an Obscuroscan against a locally deployed testnet. For more information see 
    [building and running a local testnet](https://github.com/obscuronet/go-obscuro/blob/main/README.md#building-and-running-a-local-testnet) 
    in the project readme.
  * A list of the relevant PRs addressed in this release is as below;
    * `12a04c40` Checks whether the head rollup is nil (#859)
    * `619d39b4` Clarify that blocks are L1 blocks (#858)
    * `01884de0` Removes endpoint to get L1 height from Obs node (#856)
    * `9b975f3d` eth_getBlockByNumber and eth_getBlockByHash responds based on the batches, not the rollups (#855)
    * `87588e54` Stores batch at the correct point (#854)
    * `f4d37f6e` Remove geth EVM trace logger (#853)
    * `fcc02555` Distribute and store batches (#850)
    * `243f7ef7` Replace panics with logger.Crit in the enclave (#844)
    * `5f97c1a4` Returns errors from DB methods, instead of `found` bools and critical log events (#842)
    * `3dd03cdc` Uses a write lock instead of a read lock (#847)
    * `c039df7d` Locks the subscription list in LogEventManager for threadsafety (#846)
    * `b1bfed47` Gets number of subs in threadsafe way (#845)
    * `76fde61d` Revert "Fix EVM error casting to use pointer variable" (#841)
    * `d225a75c` Adds methods to host DB for batches (#837)
    * `f3d60127` Fix EVM error casting to use pointer variable (#840)
    * `8e21374b` Fix issues with submit block errors (#838)
    * `ddecd719` Fixes concurrency bug in subscription manager (#839)
    * `12f34d46` Create blockprovider and use it for awaitSecret (#813)
    * `9e524e7f` Removes HeaderWithHashes type (#836)
    * `756b7c16` Removes ExtRollup/ExtRollupWithHash split (#835)
    * `17940c7b` Fixing node start out of sync (#832)
    * `81b8d9c8` Testnet DNS now point to node1 (#827)
    * `de9dbc6f` Cleans up the GetLatestTransactions API method (#833)
    * `6932e020` Fixes grabbing a rollup via ObscuroScan (#829)
    * `c9e978f0` Adds booleans to DB methods to indicate whether was found. (#831)
    * `849ea7aa` Fetch latest Rollup Head now returns error (#826)
    * `bc652690` Adding health check endpoint (#825)
    * `8f049ff9` Handle all errors from ethcall and estimate gas (#823)
    * `9107d571` Fixes eth call error propagation (#822)
    * `976d872c` Remove unused test APIs. Rename RPC method constants for clarity (#821)
    * `3a6f197f` Stop in-mem nodes properly. Prune unused in-mem RPC methods (#820)
    * `84e7c615` Provides logger for Obscuroscan (#819)
    * `088d8f50` Dynamic estimate gas (#815)
    * `4478ffbd` Fix the bridge address to pass the checksums (#812)
    * `ef0e04d9` Downgrade the spammy log message (#810)
    * `6cb0d85a` Have sims test the eth_blockNumber endpoint (#809)
    * `d83c201e` Confusing description of `DB.writeRollupNumber`. Minor clean-up (#791)
    * `5faab414` Fix to use the dev build of the contract deployer (#807)

>>>>>>> c4c30343

## November 2022-11-08 (v0.6)
  * The Number Guessing Game has been removed from static and auto deployment scripts, and is now hosted 
    [in a sample applications repository](https://github.com/obscuronet/sample-applications). Given the move for 
    Testnet to be long-running (or at least restartable without contract disappearance), the Guessing Game must be 
    persisted across software updates, and redeployed manually if needed in the same way other applications are.
  * The list of sensitive RPC API methods, where the request and response is encrypted in transit, now covers 
    `eth_call`, `eth_estimateGas`, `eth_getBalance`, `eth_getLogs`, `eth_getTransactionByHash`, `eth_getTransactionCount`, 
    `eth_getTransactionReceipt` and `eth_sendRawTransaction`. See the Obscuro
    [documentation](https://docs.obscu.ro/api/sensitive-apis/) for more details. 
  * Calls to wait for a transaction receipt are now blocking, whereas previously they would return an error meaning the
    client side code needed to perform a specific wait and poll loop. The example on how to [programmatically deploy
    a contract](https://docs.obscu.ro/testnet/deploying-a-smart-contract-programmatically/) has been updated accordingly.
  * The ability to start a faucet server against a local testnet deployment is now supported via a docker 
    container. For more information see the Obscuro 
    [readme](https://github.com/obscuronet/go-obscuro#building-and-running-a-local-faucet).
  * Updates to the [Events](https://github.com/obscuronet/go-obscuro/blob/main/design/Events_design.md) design 
    inclusion of the [Fast Finality](https://github.com/obscuronet/go-obscuro/blob/main/design/fast_finality.md) design.
  * The [Obscuro docs site](https://docs.obscu.ro/) is now searchable. 
  * Testnet is now officially termed `Evan's Cat`.

* ObscuroScan:
  * ObscuroScan supports a single API at [/rollup/](http://testnet.obscuroscan.io/rollup/) which allows web clients to 
    access a JSON representation of rollups and encrypted transactions. Further details 
    [here](https://docs.obscu.ro/testnet/obscuroscan)

## October 2022-10-21 (v0.5)
* Event Subscriptions:
  * Event subscriptions for logs are now supported via the eth_subscribe and eth_getLogs approaches. This has been 
    tested using both the ethers and web3js libraries. Note that eth_newFilter is not currently supported. For more 
    information see [the events design](https://github.com/obscuronet/go-obscuro/blob/main/design/Events_design.md).

## September 2022-09-22 (v0.4)
* Wallet extension:
  * The wallet extension now supports separate ports for HTTP and WebSocket connections. Use the `--port` and `--portWS` 
    command line options respectively for each. For more information see the
    [Wallet extension](https://docs.obscu.ro/wallet-extension/wallet-extension) documentation. 
* Event subscription:
  * An early preview of event subscriptions is available in this release, though note that this is still undergoing 
    testing and feature enhancements and therefore is liable to issues and instability. For more information on the 
    functionality available reach out to the development team on the discord 
    [active testnet developers](https://discord.com/channels/916052669955727371/1004752710077259838) channel. 
* Transaction receipts:
  * Only return receipts for transactions which were included in a canonical rollup.

## September 2022-09-07 (v0.3)
* Tokens / ERC20 contracts
  * The ERC20 'HOC' and 'POC' tokens are now funded with 18 decimal places of precision. Previously funding of 50 
    tokens was erroneously made as 50 10^-18. This means tokens imported into Metamask will display correctly. Note that
    the number guessing game pay to play still costs 1 10^-18 HOC tokens.
* Wallet extension:
  * Viewing keys are now persisted across wallet extension restarts
  * Enhanced logging for registering of viewing keys

## August 2022-08-22 (v0.2)
* Account balances:
  * Added correct calculation of account balances (previously, all accounts were allocated infinite funds).
* Tokens / ERC20 contracts
  * The two pre-installed ERC20 contracts deployed are now named 'HOC' and 'POC', replacing the previous tokens of 'JAM' 
    and 'ETH'. Contract addresses remain the same as before respectively. The tokens have restricted `balanceOf` and 
    `allowance` calls such that only the owner of the account can view details which should be private to them. See 
    `go-obscuro\integration\erc20contract\ObsERC20.sol` for more information. 
  * Testnet now supports a faucet to distribute native OBX on request. Previously pre-funding of accounts meant that 
    no native tokens were required to execute transactions on Obscuro - this is now not the case and native tokens 
    must be requested. Allocation of native OBX, along with HOC and POC tokens is currently not supported automatically 
    and a request to Obscuro Labs should be made on the Faucet Discord channel.
* Gas prices:
  * The node operator can configure the minimum gas price their aggregator will accept on startup.
* Wallet extension 
  * The wallet extension now supports multiple viewing keys through a single running instance. For more information see 
    the [wallet extension design doc](https://github.com/obscuronet/go-obscuro/blob/main/design/wallet_extension.md), 
    specifically `Handling eth_call requests` for how the required viewing key is selected when multiple keys are 
    registered.

## August 2022
* Testnet launch:
  * Testnet preview launched to limited number of application developers.
  * ObscuroScan block explorer for Testnet launched.
  * Number Guessing Game smart contract deployed to Testnet.
* Obscuro Docsite launched.
* Account balances:
  * Added correct calculation of account balances (previously, all accounts were allocated infinite funds).
  * Introduced network faucet account.
  * Obscuro enclaves services can configure the minimum gas price they'll accept
* ``block.difficulty`` will return a true random number generated inside the secure enclave.<|MERGE_RESOLUTION|>--- conflicted
+++ resolved
@@ -2,17 +2,13 @@
 ---
 # Obscuro Testnet Change Log
 
-<<<<<<< HEAD
-## November 2022-11-** (v0.7)
-  * Obscuroscan [deploy script](https://github.com/obscuronet/go-obscuro/blob/main/.github/workflows/manual-deploy-obscuroscan.yml) has been modified to run Obscuroscan as an Azure web app. This allows access via HTTPS (TLS), which 
-    allows app developers to call the Obscuroscan API from other web apps.
-=======
 ## November 2022-11-22 (v0.7)
   * A variety of stability related issues are fixed within this release. 
   * Inclusion of a health endpoint for system status monitoring. 
   * It is now possible to run an Obscuroscan against a locally deployed testnet. For more information see 
     [building and running a local testnet](https://github.com/obscuronet/go-obscuro/blob/main/README.md#building-and-running-a-local-testnet) 
     in the project readme.
+  * Obscuroscan's GitHub Actions [deploy script](https://github.com/obscuronet/go-obscuro/blob/main/.github/workflows/manual-deploy-obscuroscan.yml) has been modified to run the public Testnet Obscuroscan as an Azure web app. This allows access via HTTPS (TLS), which allows app developers to call the Obscuroscan API from other web apps.
   * A list of the relevant PRs addressed in this release is as below;
     * `12a04c40` Checks whether the head rollup is nil (#859)
     * `619d39b4` Clarify that blocks are L1 blocks (#858)
@@ -53,7 +49,6 @@
     * `d83c201e` Confusing description of `DB.writeRollupNumber`. Minor clean-up (#791)
     * `5faab414` Fix to use the dev build of the contract deployer (#807)
 
->>>>>>> c4c30343
 
 ## November 2022-11-08 (v0.6)
   * The Number Guessing Game has been removed from static and auto deployment scripts, and is now hosted 
