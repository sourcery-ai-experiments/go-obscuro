--- conflicted
+++ resolved
@@ -78,8 +78,9 @@
 
   rpc DebugTraceTransaction(DebugTraceTransactionRequest) returns (DebugTraceTransactionResponse) {}
 
-<<<<<<< HEAD
   rpc StreamBatches(StreamBatchesRequest) returns (stream EncodedBatch) {}
+
+  rpc DebugEventLogRelevancy(DebugEventLogRelevancyRequest) returns (DebugEventLogRelevancyResponse) {}
 }
 
 message StreamBatchesRequest {
@@ -88,10 +89,6 @@
 
 message EncodedBatch {
   bytes batch = 1;
-=======
-  rpc DebugEventLogRelevancy(DebugEventLogRelevancyRequest) returns (DebugEventLogRelevancyResponse) {}
-
->>>>>>> a1a30083
 }
 
 message DebugEventLogRelevancyRequest{
