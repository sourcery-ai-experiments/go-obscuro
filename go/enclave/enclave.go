package enclave

import (
	"bytes"
	"crypto/ecdsa"
	"encoding/json"
	"errors"
	"fmt"
	"math/big"

	"github.com/obscuronet/go-obscuro/go/common/errutil"

	"github.com/ethereum/go-ethereum/accounts/abi"
	"github.com/ethereum/go-ethereum/core/vm"
	"github.com/obscuronet/go-obscuro/go/common/gethapi"

	"github.com/ethereum/go-ethereum/eth/filters"
	"github.com/obscuronet/go-obscuro/go/ethadapter"

	"github.com/ethereum/go-ethereum/common/hexutil"
	"github.com/ethereum/go-ethereum/core/types"
	"github.com/obscuronet/go-obscuro/go/common/gethencoding"
	"github.com/obscuronet/go-obscuro/go/common/log"

	"github.com/ethereum/go-ethereum/crypto/ecies"
	"github.com/ethereum/go-ethereum/params"
	"github.com/obscuronet/go-obscuro/go/common"
	"github.com/obscuronet/go-obscuro/go/common/profiler"
	"github.com/obscuronet/go-obscuro/go/config"
	"github.com/obscuronet/go-obscuro/go/enclave/bridge"
	"github.com/obscuronet/go-obscuro/go/enclave/crosschain"
	"github.com/obscuronet/go-obscuro/go/enclave/crypto"
	"github.com/obscuronet/go-obscuro/go/enclave/db"
	"github.com/obscuronet/go-obscuro/go/enclave/events"
	"github.com/obscuronet/go-obscuro/go/enclave/mempool"
	"github.com/obscuronet/go-obscuro/go/enclave/rollupchain"
	"github.com/obscuronet/go-obscuro/go/enclave/rpc"
	"github.com/obscuronet/go-obscuro/go/ethadapter/erc20contractlib"
	"github.com/obscuronet/go-obscuro/go/ethadapter/mgmtcontractlib"

	gethcommon "github.com/ethereum/go-ethereum/common"
	gethcore "github.com/ethereum/go-ethereum/core"
	gethcrypto "github.com/ethereum/go-ethereum/crypto"
	gethlog "github.com/ethereum/go-ethereum/log"
	gethrpc "github.com/ethereum/go-ethereum/rpc"
)

type enclaveImpl struct {
	config               config.EnclaveConfig
	storage              db.Storage
	blockResolver        db.BlockResolver
	mempool              mempool.Manager
	l1Blockchain         *gethcore.BlockChain
	rpcEncryptionManager rpc.EncryptionManager
	bridge               *bridge.Bridge
	subscriptionManager  *events.SubscriptionManager
	crossChainProcessors *crosschain.Processors

	chain *rollupchain.RollupChain

	txCh   chan *common.L2Tx
	exitCh chan bool

	// Todo - disabled temporarily until TN1 is released
	// speculativeWorkInCh  chan bool
	// speculativeWorkOutCh chan speculativeWork

	mgmtContractLib     mgmtcontractlib.MgmtContractLib
	erc20ContractLib    erc20contractlib.ERC20ContractLib
	attestationProvider AttestationProvider // interface for producing attestation reports and verifying them

	enclaveKey    *ecdsa.PrivateKey // this is a key specific to this enclave, which is included in the Attestation. Used for signing rollups and for encryption of the shared secret.
	enclavePubKey []byte            // the public key of the above

	transactionBlobCrypto crypto.TransactionBlobCrypto
	profiler              *profiler.Profiler
	logger                gethlog.Logger
}

// NewEnclave creates a new enclave.
// `genesisJSON` is the configuration for the corresponding L1's genesis block. This is used to validate the blocks
// received from the L1 node if `validateBlocks` is set to true.
func NewEnclave(
	config config.EnclaveConfig,
	mgmtContractLib mgmtcontractlib.MgmtContractLib,
	erc20ContractLib erc20contractlib.ERC20ContractLib,
	logger gethlog.Logger,
) common.Enclave {
	if len(config.ERC20ContractAddresses) < 2 {
		logger.Crit("failed to initialise enclave. At least two ERC20 contract addresses are required - the HOC " +
			"ERC20 address and the POC ERC20 address")
	}

	// todo - add the delay: N hashes

	var prof *profiler.Profiler
	// don't run a profiler on an attested enclave
	if !config.WillAttest && config.ProfilerEnabled {
		prof = profiler.NewProfiler(profiler.DefaultEnclavePort, logger)
		err := prof.Start()
		if err != nil {
			logger.Crit("unable to start the profiler", log.ErrKey, err)
		}
	}

	// Initialise the database
	backingDB, err := db.CreateDBFromConfig(config, logger)
	if err != nil {
		logger.Crit("Failed to connect to backing database", log.ErrKey, err)
	}
	chainConfig := params.ChainConfig{
		ChainID:             big.NewInt(config.ObscuroChainID),
		HomesteadBlock:      gethcommon.Big0,
		DAOForkBlock:        gethcommon.Big0,
		EIP150Block:         gethcommon.Big0,
		EIP155Block:         gethcommon.Big0,
		EIP158Block:         gethcommon.Big0,
		ByzantiumBlock:      gethcommon.Big0,
		ConstantinopleBlock: gethcommon.Big0,
		PetersburgBlock:     gethcommon.Big0,
		IstanbulBlock:       gethcommon.Big0,
		MuirGlacierBlock:    gethcommon.Big0,
		BerlinBlock:         gethcommon.Big0,
		LondonBlock:         gethcommon.Big0,
	}
	storage := db.NewStorage(backingDB, &chainConfig, logger)

	// Initialise the Ethereum "Blockchain" structure that will allow us to validate incoming blocks
	// Todo - check the minimum difficulty parameter
	var l1Blockchain *gethcore.BlockChain
	if config.ValidateL1Blocks {
		if config.GenesisJSON == nil {
			logger.Crit("enclave is configured to validate blocks, but genesis JSON is nil")
		}
		l1Blockchain = rollupchain.NewL1Blockchain(config.GenesisJSON, logger)
	} else {
		logger.Info("validateBlocks is set to false. L1 blocks will not be validated.")
	}

	// Todo- make sure the enclave cannot be started in production with WillAttest=false
	var attestationProvider AttestationProvider
	if config.WillAttest {
		attestationProvider = &EgoAttestationProvider{}
	} else {
		logger.Info("WARNING - Attestation is not enabled, enclave will not create a verified attestation report.")
		attestationProvider = &DummyAttestationProvider{}
	}

	// todo - this has to be read from the database when the node restarts.
	// first time the node starts we derive the obscuro key from the master seed received after the shared secret exchange
	logger.Info("Generating the Obscuro key")

	// todo - save this to the db
	enclaveKey, err := gethcrypto.GenerateKey()
	if err != nil {
		logger.Crit("Failed to generate enclave key.", log.ErrKey, err)
	}
	serializedEnclavePubKey := gethcrypto.CompressPubkey(&enclaveKey.PublicKey)
	logger.Info(fmt.Sprintf("Generated public key %s", gethcommon.Bytes2Hex(serializedEnclavePubKey)))

	obscuroKey := crypto.GetObscuroKey(logger)
	rpcEncryptionManager := rpc.NewEncryptionManager(ecies.ImportECDSA(obscuroKey))

	transactionBlobCrypto := crypto.NewTransactionBlobCryptoImpl(logger)

	obscuroBridge := bridge.New(
		config.ERC20ContractAddresses[0],
		config.ERC20ContractAddresses[1],
		mgmtContractLib,
		erc20ContractLib,
		transactionBlobCrypto,
		config.ObscuroChainID,
		config.L1ChainID,
		logger,
	)
	memp := mempool.New(config.ObscuroChainID)

	crossChainProcessors := crosschain.New(&config.MessageBusAddress, storage, big.NewInt(config.ObscuroChainID), logger)

	subscriptionManager := events.NewSubscriptionManager(&rpcEncryptionManager, storage, logger)
	chain := rollupchain.New(
		config.HostID,
		config.IsSequencerEnclave,
		config.NodeType,
		storage,
		l1Blockchain,
		obscuroBridge,
		subscriptionManager,
		crossChainProcessors,
		transactionBlobCrypto,
		memp,
		enclaveKey,
		&chainConfig,
		logger,
	)

	jsonConfig, _ := json.MarshalIndent(config, "", "  ")
	logger.Info("Enclave service created with following config", log.CfgKey, string(jsonConfig))
	return &enclaveImpl{
		config:                config,
		storage:               storage,
		blockResolver:         storage,
		mempool:               memp,
		l1Blockchain:          l1Blockchain,
		rpcEncryptionManager:  rpcEncryptionManager,
		bridge:                obscuroBridge,
		subscriptionManager:   subscriptionManager,
		crossChainProcessors:  crossChainProcessors,
		chain:                 chain,
		txCh:                  make(chan *common.L2Tx),
		exitCh:                make(chan bool),
		mgmtContractLib:       mgmtContractLib,
		erc20ContractLib:      erc20ContractLib,
		attestationProvider:   attestationProvider,
		enclaveKey:            enclaveKey,
		enclavePubKey:         serializedEnclavePubKey,
		transactionBlobCrypto: transactionBlobCrypto,
		profiler:              prof,
		logger:                logger,
	}
}

// Status is only implemented by the RPC wrapper
func (e *enclaveImpl) Status() (common.Status, error) {
	_, err := e.storage.FetchSecret()
	if err != nil {
		if errors.Is(err, errutil.ErrNotFound) {
			return common.AwaitingSecret, nil
		}
		return common.Unavailable, err
	}
	return common.Running, nil // The enclave is local so it is always ready
}

// StopClient is only implemented by the RPC wrapper
func (e *enclaveImpl) StopClient() error {
	return nil // The enclave is local so there is no client to stop
}

func (e *enclaveImpl) Start(block types.Block) error {
	// todo - reinstate after TN1
	/*	if e.config.SpeculativeExecution {
			//start the speculative rollup execution loop on its own go routine
			go e.start(block)
		}
	*/
	return nil
}

func (e *enclaveImpl) ProduceGenesis(blkHash gethcommon.Hash) (*common.ExtRollup, error) {
	genesisRollup, err := e.chain.ProduceGenesisRollup(blkHash)
	if err != nil {
		return nil, err
	}

	genesisExtRollup := genesisRollup.ToExtRollup(e.transactionBlobCrypto)
	return &genesisExtRollup, nil
}

// SubmitBlock is used to update the enclave with an additional L1 block.
func (e *enclaveImpl) SubmitL1Block(block types.Block, receipts types.Receipts, isLatest bool) (*common.BlockSubmissionResponse, error) {
	// We update the enclave state based on the L1 block.
<<<<<<< HEAD
	newHeadsAfterL1Block, err := e.chain.UpdateStateFromL1Block(block, receipts, isLatest)
=======
	blockSubmissionResponse, err := e.chain.ProcessL1Block(block, isLatest)
>>>>>>> 41580a89
	if err != nil {
		e.logger.Trace("SubmitL1Block failed", "blk", block.Number(), "blkHash", block.Hash(), "err", err)
		return nil, fmt.Errorf("could not submit L1 block. Cause: %w", err)
	}
	e.logger.Trace("SubmitL1Block successful", "blk", block.Number(), "blkHash", block.Hash())

	// We add any secret responses.
	blockSubmissionResponse.ProducedSecretResponses = e.processNetworkSecretMsgs(block)

	// We remove any rolled-up transactions from the mempool.
	err = e.removeMempoolTxs(blockSubmissionResponse.IngestedRollupHeader)
	if err != nil {
		e.logger.Crit("Could not remove transactions from mempool.", log.ErrKey, err)
	}

	return blockSubmissionResponse, nil
}

func (e *enclaveImpl) ProduceRollup() (*common.ExtRollup, error) {
	return nil, errutil.ErrNoImpl
}

func (e *enclaveImpl) SubmitTx(tx common.EncryptedTx) (common.EncryptedResponseSendRawTx, error) {
	encodedTx, err := e.rpcEncryptionManager.DecryptBytes(tx)
	if err != nil {
		return nil, fmt.Errorf("could not decrypt params in eth_sendRawTransaction request. Cause: %w", err)
	}

	decryptedTx, err := rpc.ExtractTx(encodedTx)
	if err != nil {
		e.logger.Info("could not decrypt transaction. ", log.ErrKey, err)
		return nil, fmt.Errorf("could not decrypt transaction. Cause: %w", err)
	}

	isSyntheticTx := e.crossChainProcessors.Local.IsSyntheticTransaction(*decryptedTx)
	if isSyntheticTx {
		return nil, fmt.Errorf("synthetic transaction coming from external rpc")
	}

	err = e.checkGas(decryptedTx)
	if err != nil {
		e.logger.Info("", log.ErrKey, err.Error())
		return nil, err
	}

	err = e.mempool.AddMempoolTx(decryptedTx)
	if err != nil {
		return nil, err
	}

	if e.config.SpeculativeExecution {
		e.txCh <- decryptedTx
	}

	viewingKeyAddress, err := rpc.GetSender(decryptedTx)
	if err != nil {
		return nil, fmt.Errorf("could not recover viewing key address to encrypt eth_sendRawTransaction response. Cause: %w", err)
	}

	txHashBytes := []byte(decryptedTx.Hash().Hex())
	encryptedResult, err := e.rpcEncryptionManager.EncryptWithViewingKey(viewingKeyAddress, txHashBytes)
	if err != nil {
		return nil, fmt.Errorf("enclave could not respond securely to eth_sendRawTransaction request. Cause: %w", err)
	}

	return encryptedResult, nil
}

func (e *enclaveImpl) SubmitBatch(batch *common.ExtBatch) error {
	// TODO - #718 - Store the received batch, once it's no longer stored when processing the L1 block.
	return nil
}

// ExecuteOffChainTransaction handles param decryption, validation and encryption
// and requests the Rollup chain to execute the payload (eth_call)
func (e *enclaveImpl) ExecuteOffChainTransaction(encryptedParams common.EncryptedParamsCall) (common.EncryptedResponseCall, error) {
	paramBytes, err := e.rpcEncryptionManager.DecryptBytes(encryptedParams)
	if err != nil {
		return nil, fmt.Errorf("could not decrypt params in eth_call request. Cause: %w", err)
	}

	// extract params from byte slice to array of strings
	var paramList []interface{}
	err = json.Unmarshal(paramBytes, &paramList)
	if err != nil {
		return nil, fmt.Errorf("unable to decode eth_call params - %w", err)
	}

	// params are [TransactionArgs, BlockNumber]
	if len(paramList) != 2 {
		return nil, fmt.Errorf("required exactly two params, but received %d", len(paramList))
	}

	apiArgs, err := gethencoding.ExtractEthCall(paramList[0])
	if err != nil {
		return nil, fmt.Errorf("unable to decode EthCall Params - %w", err)
	}

	// encryption will fail if no From address is provided
	if apiArgs.From == nil {
		return nil, fmt.Errorf("no from address provided")
	}

	blkNumber, err := gethencoding.ExtractBlockNumber(paramList[1])
	if err != nil {
		return nil, fmt.Errorf("unable to extract requested block number - %w", err)
	}

	execResult, err := e.chain.ExecuteOffChainTransaction(apiArgs, blkNumber)
	if err != nil {
		e.logger.Info("Could not execute off chain call.", log.ErrKey, err)
<<<<<<< HEAD
		return nil, fmt.Errorf("unable to execute off chain transaction - %w", err)
=======
		return nil, err
>>>>>>> 41580a89
	}

	// encrypt the result payload
	var encodedResult string
	if len(execResult.ReturnData) != 0 {
		encodedResult = hexutil.Encode(execResult.ReturnData)
	}

	encryptedResult, err := e.rpcEncryptionManager.EncryptWithViewingKey(*apiArgs.From, []byte(encodedResult))
	if err != nil {
		return nil, fmt.Errorf("enclave could not respond securely to eth_call request. Cause: %w", err)
	}

	return encryptedResult, nil
}

func (e *enclaveImpl) GetTransactionCount(encryptedParams common.EncryptedParamsGetTxCount) (common.EncryptedResponseGetTxCount, error) {
	var nonce uint64
	paramBytes, err := e.rpcEncryptionManager.DecryptBytes(encryptedParams)
	if err != nil {
		return nil, err
	}

	address, err := rpc.ExtractAddress(paramBytes)
	if err != nil {
		return nil, err
	}
	_, l2Head, err := e.storage.FetchHeads()
	if err == nil {
		// todo: we should return an error when head state is not available, but for current test situations with race
		// 		conditions we allow it to return zero while head state is uninitialized
		s, err := e.storage.CreateStateDB(*l2Head)
		if err != nil {
			return nil, fmt.Errorf("could not create stateDB. Cause: %w", err)
		}
		nonce = s.GetNonce(address)
	}

	encCount, err := e.rpcEncryptionManager.EncryptWithViewingKey(address, []byte(hexutil.EncodeUint64(nonce)))
	if err != nil {
		return nil, fmt.Errorf("enclave could not respond securely to eth_getTransactionCount request. Cause: %w", err)
	}
	return encCount, nil
}

func (e *enclaveImpl) GetTransaction(encryptedParams common.EncryptedParamsGetTxByHash) (common.EncryptedResponseGetTxByHash, error) {
	hashBytes, err := e.rpcEncryptionManager.DecryptBytes(encryptedParams)
	if err != nil {
		return nil, fmt.Errorf("could not decrypt encrypted RPC request params. Cause: %w", err)
	}
	var paramList []string
	err = json.Unmarshal(hashBytes, &paramList)
	if err != nil {
		return nil, fmt.Errorf("failed to unmarshal RPC request params from JSON. Cause: %w", err)
	}
	if len(paramList) == 0 {
		return nil, fmt.Errorf("required at least one param, but received zero")
	}
	txHash := gethcommon.HexToHash(paramList[0])

	// Unlike in the Geth impl, we do not try and retrieve unconfirmed transactions from the mempool.
	tx, blockHash, blockNumber, index, err := e.storage.GetTransaction(txHash)
	if err != nil {
		if errors.Is(err, errutil.ErrNotFound) {
			return nil, nil
		}
		return nil, err
	}

	viewingKeyAddress, err := rpc.GetSender(tx)
	if err != nil {
		return nil, fmt.Errorf("could not recover viewing key address to encrypt eth_getTransactionByHash response. Cause: %w", err)
	}

	// Unlike in the Geth impl, we hardcode the use of a London signer.
	// TODO - Once the enclave's genesis.json is set, retrieve the signer type using `types.MakeSigner`.
	signer := types.NewLondonSigner(tx.ChainId())
	rpcTx := newRPCTransaction(tx, blockHash, blockNumber, index, gethcommon.Big0, signer)

	txBytes, err := json.Marshal(rpcTx)
	if err != nil {
		return nil, fmt.Errorf("could not marshal transaction to JSON. Cause: %w", err)
	}
	return e.rpcEncryptionManager.EncryptWithViewingKey(viewingKeyAddress, txBytes)
}

func (e *enclaveImpl) GetTransactionReceipt(encryptedParams common.EncryptedParamsGetTxReceipt) (common.EncryptedResponseGetTxReceipt, error) {
	// We decrypt the transaction bytes.
	paramBytes, err := e.rpcEncryptionManager.DecryptBytes(encryptedParams)
	if err != nil {
		return nil, fmt.Errorf("could not decrypt params in eth_getTransactionReceipt request. Cause: %w", err)
	}
	txHash, err := rpc.ExtractTxHash(paramBytes)
	if err != nil {
		return nil, err
	}

	// We retrieve the transaction.
	tx, txRollupHash, txRollupHeight, _, err := e.storage.GetTransaction(txHash)
	if err != nil {
		if errors.Is(err, errutil.ErrNotFound) {
			return nil, nil
		}
		return nil, err
	}

	// Only return receipts for transactions included in the canonical chain.
	r, err := e.storage.FetchRollupByHeight(txRollupHeight)
	if err != nil {
		return nil, fmt.Errorf("could not retrieve rollup containing transaction. Cause: %w", err)
	}
	if !bytes.Equal(r.Hash().Bytes(), txRollupHash.Bytes()) {
		return nil, fmt.Errorf("transaction not included in the canonical chain")
	}

	// We retrieve the transaction receipt.
	txReceipt, err := e.storage.GetTransactionReceipt(txHash)
	if err != nil {
		if errors.Is(err, errutil.ErrNotFound) {
			return nil, nil
		}
		return nil, fmt.Errorf("could not retrieve transaction receipt in eth_getTransactionReceipt request. Cause: %w", err)
	}

	// We retrieve the sender's address.
	sender, err := rpc.GetSender(tx)
	if err != nil {
		return nil, fmt.Errorf("could not recover viewing key address to encrypt eth_getTransactionReceipt response. Cause: %w", err)
	}

	// We filter out irrelevant logs.
	txReceipt.Logs, err = e.subscriptionManager.FilterLogs(txReceipt.Logs, txRollupHash, &sender, &filters.FilterCriteria{})
	if err != nil {
		return nil, fmt.Errorf("could not filter logs. Cause: %w", err)
	}

	// We marshal the receipt to JSON.
	txReceiptBytes, err := txReceipt.MarshalJSON()
	if err != nil {
		return nil, fmt.Errorf("could not marshal transaction receipt to JSON in eth_getTransactionReceipt request. Cause: %w", err)
	}

	// We encrypt the receipt.
	encryptedTxReceipt, err := e.rpcEncryptionManager.EncryptWithViewingKey(sender, txReceiptBytes)
	if err != nil {
		return nil, fmt.Errorf("enclave could not respond securely to eth_getTransactionReceipt request. Cause: %w", err)
	}

	return encryptedTxReceipt, nil
}

func (e *enclaveImpl) Attestation() (*common.AttestationReport, error) {
	if e.enclavePubKey == nil {
		e.logger.Error("public key not initialized, we can't produce the attestation report")
		return nil, fmt.Errorf("public key not initialized, we can't produce the attestation report")
	}
	report, err := e.attestationProvider.GetReport(e.enclavePubKey, e.config.HostID, e.config.HostAddress)
	if err != nil {
		e.logger.Error("could not produce remote report")
		return nil, fmt.Errorf("could not produce remote report")
	}
	return report, nil
}

// GenerateSecret - the genesis enclave is responsible with generating the secret entropy
func (e *enclaveImpl) GenerateSecret() (common.EncryptedSharedEnclaveSecret, error) {
	secret := crypto.GenerateEntropy(e.logger)
	err := e.storage.StoreSecret(secret)
	if err != nil {
		return nil, fmt.Errorf("could not store secret. Cause: %w", err)
	}
	encSec, err := crypto.EncryptSecret(e.enclavePubKey, secret, e.logger)
	if err != nil {
		e.logger.Error("failed to encrypt secret.", log.ErrKey, err)
		return nil, fmt.Errorf("failed to encrypt secret. Cause: %w", err)
	}
	return encSec, nil
}

// InitEnclave - initialise an enclave with a seed received by another enclave
func (e *enclaveImpl) InitEnclave(s common.EncryptedSharedEnclaveSecret) error {
	secret, err := crypto.DecryptSecret(s, e.enclaveKey)
	if err != nil {
		return err
	}
	err = e.storage.StoreSecret(*secret)
	if err != nil {
		return fmt.Errorf("could not store secret. Cause: %w", err)
	}
	e.logger.Trace(fmt.Sprintf("Secret decrypted and stored. Secret: %v", secret))
	return nil
}

// ShareSecret verifies the request and if it trusts the report and the public key it will return the secret encrypted with that public key.
func (e *enclaveImpl) verifyAttestationAndEncryptSecret(att *common.AttestationReport) (common.EncryptedSharedEnclaveSecret, error) {
	// First we verify the attestation report has come from a valid obscuro enclave running in a verified TEE.
	data, err := e.attestationProvider.VerifyReport(att)
	if err != nil {
		return nil, fmt.Errorf("unable to verify report - %w", err)
	}
	// Then we verify the public key provided has come from the same enclave as that attestation report
	if err = VerifyIdentity(data, att); err != nil {
		return nil, fmt.Errorf("unable to verify identity - %w", err)
	}
	e.logger.Info(fmt.Sprintf("Successfully verified attestation and identity. Owner: %s", att.Owner))

	secret, err := e.storage.FetchSecret()
	if err != nil {
		return nil, fmt.Errorf("could not retrieve secret; this should not happen. Cause: %w", err)
	}
	return crypto.EncryptSecret(att.PubKey, *secret, e.logger)
}

func (e *enclaveImpl) AddViewingKey(encryptedViewingKeyBytes []byte, signature []byte) error {
	return e.rpcEncryptionManager.AddViewingKey(encryptedViewingKeyBytes, signature)
}

// storeAttestation stores the attested keys of other nodes so we can decrypt their rollups
func (e *enclaveImpl) storeAttestation(att *common.AttestationReport) error {
	e.logger.Info(fmt.Sprintf("Store attestation. Owner: %s", att.Owner))
	// Store the attestation
	key, err := gethcrypto.DecompressPubkey(att.PubKey)
	if err != nil {
		return fmt.Errorf("failed to parse public key %w", err)
	}
	err = e.storage.StoreAttestedKey(att.Owner, key)
	if err != nil {
		return fmt.Errorf("could not store attested key. Cause: %w", err)
	}
	return nil
}

// GetBalance handles param decryption, validation and encryption
// and requests the Rollup chain to execute the payload (eth_getBalance)
func (e *enclaveImpl) GetBalance(encryptedParams common.EncryptedParamsGetBalance) (common.EncryptedResponseGetBalance, error) {
	// Decrypt the request.
	paramBytes, err := e.rpcEncryptionManager.DecryptBytes(encryptedParams)
	if err != nil {
		return nil, fmt.Errorf("could not decrypt params in eth_getBalance request. Cause: %w", err)
	}

	// Extract the params from the request.
	var paramList []string
	err = json.Unmarshal(paramBytes, &paramList)
	if err != nil {
		return nil, fmt.Errorf("failed to unmarshal RPC request params from JSON. Cause: %w", err)
	}
	if len(paramList) != 2 {
		return nil, fmt.Errorf("required exactly two params, but received %d", len(paramList))
	}

	accountAddress, err := gethencoding.ExtractAddress(paramList[0])
	if err != nil {
		return nil, fmt.Errorf("unable to extract requested address - %w", err)
	}

	blockNumber, err := gethencoding.ExtractBlockNumber(paramList[1])
	if err != nil {
		return nil, fmt.Errorf("unable to extract requested block number - %w", err)
	}

	encryptAddress, balance, err := e.chain.GetBalance(*accountAddress, blockNumber)
	if err != nil {
		return nil, fmt.Errorf("unable to get balance - %w", err)
	}

	encryptedBalance, err := e.rpcEncryptionManager.EncryptWithViewingKey(*encryptAddress, []byte(balance.String()))
	if err != nil {
		return nil, fmt.Errorf("enclave could not respond securely to eth_getBalance request. Cause: %w", err)
	}

	return encryptedBalance, nil
}

func (e *enclaveImpl) GetCode(address gethcommon.Address, rollupHash *gethcommon.Hash) ([]byte, error) {
	stateDB, err := e.storage.CreateStateDB(*rollupHash)
	if err != nil {
		return nil, fmt.Errorf("could not create stateDB. Cause: %w", err)
	}
	return stateDB.GetCode(address), nil
}

func (e *enclaveImpl) Subscribe(id gethrpc.ID, encryptedSubscription common.EncryptedParamsLogSubscription) error {
	return e.subscriptionManager.AddSubscription(id, encryptedSubscription)
}

func (e *enclaveImpl) Unsubscribe(id gethrpc.ID) error {
	e.subscriptionManager.RemoveSubscription(id)
	return nil
}

func (e *enclaveImpl) Stop() error {
	if e.config.SpeculativeExecution {
		e.exitCh <- true
	}

	if e.profiler != nil {
		return e.profiler.Stop()
	}

	return nil
}

// EstimateGas decrypts CallMsg data, runs the gas estimation for the data.
// Using the callMsg.From Viewing Key, returns the encrypted gas estimation
func (e *enclaveImpl) EstimateGas(encryptedParams common.EncryptedParamsEstimateGas) (common.EncryptedResponseEstimateGas, error) {
	// decrypt the input with the enclave PK
	paramBytes, err := e.rpcEncryptionManager.DecryptBytes(encryptedParams)
	if err != nil {
		return nil, fmt.Errorf("unable to decrypt params in EstimateGas request. Cause: %w", err)
	}

	// extract params from byte slice to array of strings
	var paramList []interface{}
	err = json.Unmarshal(paramBytes, &paramList)
	if err != nil {
		return nil, fmt.Errorf("unable to decode EthCall params - %w", err)
	}

	// params are [callMsg, block number (optional) ]
	if len(paramList) < 1 {
		return nil, fmt.Errorf("required at least 1 params, but received %d", len(paramList))
	}

	callMsg, err := gethencoding.ExtractEthCall(paramList[0])
	if err != nil {
		return nil, fmt.Errorf("unable to decode EthCall Params - %w", err)
	}

	// encryption will fail if From address is not provided
	if callMsg.From == nil {
		return nil, fmt.Errorf("no from address provided")
	}

	// extract optional block number - defaults to the latest block if not avail
	blockNumber, err := gethencoding.ExtractOptionalBlockNumber(paramList, 1)
	if err != nil {
		return nil, fmt.Errorf("unable to extract requested block number - %w", err)
	}

	// TODO hook the correct blockNumber from the API call (paramList[1])
	gasEstimate, err := e.DoEstimateGas(callMsg, blockNumber, e.chain.GlobalGasCap)
	if err != nil {
		return nil, fmt.Errorf("unable to estimate transaction - %w", err)
	}

	// encrypt the gas cost with the callMsg.From viewing key
	encryptedGasCost, err := e.rpcEncryptionManager.EncryptWithViewingKey(*callMsg.From, []byte(hexutil.EncodeUint64(uint64(gasEstimate))))
	if err != nil {
		return nil, fmt.Errorf("enclave could not respond securely to eth_estimateGas request. Cause: %w", err)
	}
	return encryptedGasCost, nil
}

func (e *enclaveImpl) GetLogs(encryptedParams common.EncryptedParamsGetLogs) (common.EncryptedResponseGetLogs, error) {
	// We decrypt the params.
	paramBytes, err := e.rpcEncryptionManager.DecryptBytes(encryptedParams)
	if err != nil {
		return nil, fmt.Errorf("unable to decrypt params in GetLogs request. Cause: %w", err)
	}

	// We extract the arguments from the param bytes.
	filter, forAddress, err := extractGetLogsParams(paramBytes)
	if err != nil {
		return nil, err
	}

	// We retrieve the relevant logs that match the filter.
	filteredLogs, err := e.subscriptionManager.GetFilteredLogs(forAddress, filter)
	if err != nil {
		return nil, fmt.Errorf("could not retrieve logs matching the filter. Cause: %w", err)
	}

	// We encode and encrypt the logs with the viewing key for the requester's address.
	logBytes, err := json.Marshal(filteredLogs)
	if err != nil {
		return nil, fmt.Errorf("could not marshal logs to JSON. Cause: %w", err)
	}
	encryptedLogs, err := e.rpcEncryptionManager.EncryptWithViewingKey(*forAddress, logBytes)
	if err != nil {
		return nil, fmt.Errorf("enclave could not respond securely to GetLogs request. Cause: %w", err)
	}
	return encryptedLogs, nil
}

// DoEstimateGas returns the estimation of minimum gas required to execute transaction
// This is a copy of https://github.com/ethereum/go-ethereum/blob/master/internal/ethapi/api.go#L1055
// there's a high complexity to the method due to geth business rules (which is mimic'd here)
// once the work of obscuro gas mechanics is established this method should be simplified
func (e *enclaveImpl) DoEstimateGas(args *gethapi.TransactionArgs, blkNumber *gethrpc.BlockNumber, gasCap uint64) (hexutil.Uint64, error) { //nolint: gocognit
	// Binary search the gas requirement, as it may be higher than the amount used
	var (
		lo  = params.TxGas - 1
		hi  uint64
		cap uint64 //nolint:predeclared
	)
	// Use zero address if sender unspecified.
	if args.From == nil {
		args.From = new(gethcommon.Address)
	}
	// Determine the highest gas limit can be used during the estimation.
	if args.Gas != nil && uint64(*args.Gas) >= params.TxGas {
		hi = uint64(*args.Gas)
	} else {
		// TODO review this with the gas mechanics/tokenomics work
		/*
			//Retrieve the block to act as the gas ceiling
			block, err := b.BlockByNumberOrHash(ctx, blockNrOrHash)
			if err != nil {
				return 0, err
			}
			if block == nil {
				return 0, errors.New("block not found")
			}
			hi = block.GasLimit()
		*/
		hi = e.chain.GlobalGasCap
	}
	// Normalize the max fee per gas the call is willing to spend.
	var feeCap *big.Int
	if args.GasPrice != nil && (args.MaxFeePerGas != nil || args.MaxPriorityFeePerGas != nil) {
		return 0, errors.New("both gasPrice and (maxFeePerGas or maxPriorityFeePerGas) specified")
	} else if args.GasPrice != nil {
		feeCap = args.GasPrice.ToInt()
	} else if args.MaxFeePerGas != nil {
		feeCap = args.MaxFeePerGas.ToInt()
	} else {
		feeCap = gethcommon.Big0
	}
	// Recap the highest gas limit with account's available balance.
	if feeCap.BitLen() != 0 { //nolint:nestif
		balance, err := e.chain.GetBalanceAtBlock(*args.From, blkNumber)
		if err != nil {
			return 0, fmt.Errorf("unable to fetch account balance - %w", err)
		}

		available := new(big.Int).Set(balance.ToInt())
		if args.Value != nil {
			if args.Value.ToInt().Cmp(available) >= 0 {
				return 0, errors.New("insufficient funds for transfer")
			}
			available.Sub(available, args.Value.ToInt())
		}
		allowance := new(big.Int).Div(available, feeCap)

		// If the allowance is larger than maximum uint64, skip checking
		if allowance.IsUint64() && hi > allowance.Uint64() {
			transfer := args.Value
			if transfer == nil {
				transfer = new(hexutil.Big)
			}
			e.logger.Warn("Gas estimation capped by limited funds", "original", hi, "balance", balance,
				"sent", transfer.ToInt(), "maxFeePerGas", feeCap, "fundable", allowance)
			hi = allowance.Uint64()
		}
	}
	// Recap the highest gas allowance with specified gascap.
	if gasCap != 0 && hi > gasCap {
		e.logger.Warn("Caller gas above allowance, capping", "requested", hi, "cap", gasCap)
		hi = gasCap
	}
	cap = hi

	// Execute the binary search and hone in on an isGasEnough gas limit
	for lo+1 < hi {
		mid := (hi + lo) / 2
		failed, _, err := e.isGasEnough(args, mid, blkNumber)
		// If the error is not nil(consensus error), it means the provided message
		// call or transaction will never be accepted no matter how much gas it is
		// assigned. Return the error directly, don't struggle any more.
		if err != nil {
			return 0, err
		}
		if failed {
			lo = mid
		} else {
			hi = mid
		}
	}
	// Reject the transaction as invalid if it still fails at the highest allowance
	if hi == cap { //nolint:nestif
		failed, result, err := e.isGasEnough(args, hi, blkNumber)
		if err != nil {
			return 0, err
		}
		if failed {
			if result != nil && result.Err != vm.ErrOutOfGas { //nolint: errorlint
				if len(result.Revert()) > 0 {
					return 0, newRevertError(result)
				}
				return 0, result.Err
			}
			// Otherwise, the specified gas cap is too low
			return 0, fmt.Errorf("gas required exceeds allowance (%d)", cap)
		}
	}
	return hexutil.Uint64(hi), nil
}

// HealthCheck returns whether the enclave is deemed healthy
func (e *enclaveImpl) HealthCheck() (bool, error) {
	// check the storage health
	storageHealthy, err := e.storage.HealthCheck()
	if err != nil {
		// simplest iteration, log the error and just return that it's not healthy
		e.logger.Error("unable to HealthCheck enclave storage", "err", err)
		return false, nil
	}
	// TODO enclave healthcheck operations
	enclaveHealthy := true
	return storageHealthy && enclaveHealthy, nil
}

// Create a helper to check if a gas allowance results in an executable transaction
// isGasEnough returns whether the gaslimit should be raised, lowered, or if it was impossible to execute the message
func (e *enclaveImpl) isGasEnough(args *gethapi.TransactionArgs, gas uint64, blkNumber *gethrpc.BlockNumber) (bool, *gethcore.ExecutionResult, error) {
	args.Gas = (*hexutil.Uint64)(&gas)
	result, err := e.chain.ExecuteOffChainTransactionAtBlock(args, blkNumber)
	if err != nil {
		if errors.Is(err, gethcore.ErrIntrinsicGas) {
			return true, nil, nil // Special case, raise gas limit
		}
		return true, nil, err // Bail out
	}
	return result.Failed(), result, nil
}

func newRevertError(result *gethcore.ExecutionResult) *revertError {
	reason, errUnpack := abi.UnpackRevert(result.Revert())
	err := errors.New("execution reverted")
	if errUnpack == nil {
		err = fmt.Errorf("execution reverted: %v", reason)
	}
	return &revertError{
		error:  err,
		reason: hexutil.Encode(result.Revert()),
	}
}

// revertError is an API error that encompasses an EVM revertal with JSON error
// code and a binary data blob.
type revertError struct {
	error
	reason string // revert reason hex encoded
}

// ErrorCode returns the JSON error code for a revertal.
// See: https://github.com/ethereum/wiki/wiki/JSON-RPC-Error-Codes-Improvement-Proposal
func (e *revertError) ErrorCode() int {
	return 3
}

// ErrorData returns the hex encoded revert reason.
func (e *revertError) ErrorData() interface{} {
	return e.reason
}

func (e *enclaveImpl) checkGas(tx *types.Transaction) error {
	txGasPrice := tx.GasPrice()
	if txGasPrice == nil {
		return fmt.Errorf("rejected transaction %s. No gas price was set", tx.Hash())
	}
	minGasPrice := e.config.MinGasPrice
	if txGasPrice.Cmp(minGasPrice) == -1 {
		return fmt.Errorf("rejected transaction %s. Gas price was only %d, wanted at least %d", tx.Hash(), txGasPrice, minGasPrice)
	}
	return nil
}

// processNetworkSecretMsgs we watch for all messages that are requesting or receiving the secret and we store the nodes attested keys
func (e *enclaveImpl) processNetworkSecretMsgs(block types.Block) []*common.ProducedSecretResponse {
	var responses []*common.ProducedSecretResponse
	for _, tx := range block.Transactions() {
		t := e.mgmtContractLib.DecodeTx(tx)

		// this transaction is for a node that has joined the network and needs to be sent the network secret
		if scrtReqTx, ok := t.(*ethadapter.L1RequestSecretTx); ok {
			e.logger.Info(fmt.Sprintf("Process shared secret request. Block: %d. TxKey: %d",
				block.NumberU64(), common.ShortHash(tx.Hash())))
			resp, err := e.processSecretRequest(scrtReqTx)
			if err != nil {
				e.logger.Error("Failed to process shared secret request.", log.ErrKey, err)
				continue
			}
			responses = append(responses, resp)
		}

		// this transaction was created by the genesis node, we need to store their attested key to decrypt their rollup
		if initSecretTx, ok := t.(*ethadapter.L1InitializeSecretTx); ok {
			// TODO - Ensure that we don't accidentally skip over the real `L1InitializeSecretTx` message. Otherwise
			//  our node will never be able to speak to other nodes.
			// there must be a way to make sure that this transaction can only be sent once.
			att, err := common.DecodeAttestation(initSecretTx.Attestation)
			if err != nil {
				e.logger.Error("Could not decode attestation report", log.ErrKey, err)
			}

			err = e.storeAttestation(att)
			if err != nil {
				e.logger.Error("Could not store the attestation report.", log.ErrKey, err)
			}
		}
	}
	return responses
}

func (e *enclaveImpl) processSecretRequest(req *ethadapter.L1RequestSecretTx) (*common.ProducedSecretResponse, error) {
	att, err := common.DecodeAttestation(req.Attestation)
	if err != nil {
		return nil, fmt.Errorf("failed to decode attestation - %w", err)
	}

	e.logger.Info("received attestation", "attestation", att)
	secret, err := e.verifyAttestationAndEncryptSecret(att)
	if err != nil {
		return nil, fmt.Errorf("secret request failed, no response will be published - %w", err)
	}

	// Store the attested key only if the attestation process succeeded.
	err = e.storeAttestation(att)
	if err != nil {
		return nil, fmt.Errorf("could not store attestation, no response will be published. Cause: %w", err)
	}

	e.logger.Trace("Processed secret request.", "owner", att.Owner)
	return &common.ProducedSecretResponse{
		Secret:      secret,
		RequesterID: att.Owner,
		HostAddress: att.HostAddress,
	}, nil
}

// Returns the params extracted from an eth_getLogs request.
func extractGetLogsParams(paramBytes []byte) (*filters.FilterCriteria, *gethcommon.Address, error) {
	// We verify the params.
	var paramsList []interface{}
	err := json.Unmarshal(paramBytes, &paramsList)
	if err != nil {
		return nil, nil, fmt.Errorf("unable to decode GetLogs params. Cause: %w", err)
	}
	if len(paramsList) != 2 {
		return nil, nil, fmt.Errorf("expected 2 params in GetLogs request, but received %d", len(paramsList))
	}

	// We extract the first param, the filter for the logs.
	// We marshal the filter criteria from a map to JSON, then back from JSON into a FilterCriteria. This is
	// because the filter criteria arrives as a map, and there is no way to convert it to a map directly into a
	// FilterCriteria.
	filterJSON, err := json.Marshal(paramsList[0])
	if err != nil {
		return nil, nil, fmt.Errorf("could not marshal filter criteria to JSON. Cause: %w", err)
	}
	filter := filters.FilterCriteria{}
	err = filter.UnmarshalJSON(filterJSON)
	if err != nil {
		return nil, nil, fmt.Errorf("could not unmarshal filter criteria from JSON. Cause: %w", err)
	}

	// We extract the second param, the address the logs are for.
	forAddressHex, ok := paramsList[1].(string)
	if !ok {
		return nil, nil, fmt.Errorf("expected second argument in GetLogs request to be of type string, but got %T", paramsList[0])
	}
	forAddress := gethcommon.HexToAddress(forAddressHex)
	return &filter, &forAddress, nil
}

// Removes the transactions in the provided header from the mempool.
func (e *enclaveImpl) removeMempoolTxs(rollupHeader *common.Header) error {
	if rollupHeader == nil {
		return nil
	}

	hr, err := e.storage.FetchRollup(rollupHeader.Hash())
	if err != nil {
		return fmt.Errorf("could not retrieve rollup. This should not happen because this rollup was just processed. Cause: %w", err)
	}
	err = e.mempool.RemoveMempoolTxs(hr, e.storage)
	if err != nil {
		return fmt.Errorf("could not remove transactions from mempool. Cause: %w", err)
	}

	return nil
}

// Todo - reinstate speculative execution after TN1
/*
// internal structure to pass information.
type speculativeWork struct {
	found bool
	r     *obscurocore.Rollup
	s     *state.StateDB
	h     *nodecommon.Header
	txs   []*nodecommon.L2Tx
}

// internal structure used for the speculative execution.
type processingEnvironment struct {
	headRollup      *obscurocore.Rollup              // the current head rollup, which will be the parent of the new rollup
	header          *nodecommon.Header               // the header of the new rollup
	processedTxs    []*nodecommon.L2Tx               // txs that were already processed
	processedTxsMap map[common.Hash]*nodecommon.L2Tx // structure used to prevent duplicates
	state           *state.StateDB                   // the state as calculated from the previous rollup and the processed transactions
}
*/
/*
func (e *enclaveImpl) start(block types.Block) {
	env := processingEnvironment{processedTxsMap: make(map[common.Hash]*nodecommon.L2Tx)}
	// determine whether the block where the speculative execution will start already contains Obscuro state
	blockState, f := e.storage.FetchBlockState(block.Hash())
	if f {
		env.headRollup, _ = e.storage.FetchRollup(blockState.HeadRollup)
		if env.headRollup != nil {
			env.state = e.storage.CreateStateDB(env.headRollup.Hash())
		}
	}

	for {
		select {
		// A new winner was found after gossiping. Start speculatively executing incoming transactions to already have a rollup ready when the next round starts.
		case winnerRollup := <-e.roundWinnerCh:
			hash := winnerRollup.Hash()
			env.header = obscurocore.NewHeader(&hash, winnerRollup.Header.Number.Uint64()+1, e.config.HostID)
			env.headRollup = winnerRollup
			env.state = e.storage.CreateStateDB(winnerRollup.Hash())
			common.TraceWithID(e.nodeShortID, "Create new speculative env  r_%d(%d).",
				obscurocommon.ShortHash(winnerRollup.Header.Hash()),
				winnerRollup.Header.Number,
			))

			// determine the transactions that were not yet included
			env.processedTxs = currentTxs(winnerRollup, e.mempool.FetchMempoolTxs(), e.storage)
			env.processedTxsMap = obscurocore.MakeMap(env.processedTxs)

			// calculate the State after executing them
			evm.ExecuteTransactions(env.processedTxs, env.state, env.headRollup.Header, e.storage, e.config.ObscuroChainID, 0)

		case tx := <-e.txCh:
			// only process transactions if there is already a rollup to use as parent
			if env.headRollup != nil {
				_, found := env.processedTxsMap[tx.Hash()]
				if !found {
					env.processedTxsMap[tx.Hash()] = tx
					env.processedTxs = append(env.processedTxs, tx)
					evm.ExecuteTransactions([]*nodecommon.L2Tx{tx}, env.state, env.header, e.storage, e.config.ObscuroChainID, 0)
				}
			}

		case <-e.speculativeWorkInCh:
			if env.header == nil {
				e.speculativeWorkOutCh <- speculativeWork{found: false}
			} else {
				b := make([]*nodecommon.L2Tx, 0, len(env.processedTxs))
				b = append(b, env.processedTxs...)
				e.speculativeWorkOutCh <- speculativeWork{
					found: true,
					r:     env.headRollup,
					s:     env.state,
					h:     env.header,
					txs:   b,
				}
			}

		case <-e.exitCh:
			return
		}
	}
}
*/<|MERGE_RESOLUTION|>--- conflicted
+++ resolved
@@ -260,11 +260,7 @@
 // SubmitBlock is used to update the enclave with an additional L1 block.
 func (e *enclaveImpl) SubmitL1Block(block types.Block, receipts types.Receipts, isLatest bool) (*common.BlockSubmissionResponse, error) {
 	// We update the enclave state based on the L1 block.
-<<<<<<< HEAD
-	newHeadsAfterL1Block, err := e.chain.UpdateStateFromL1Block(block, receipts, isLatest)
-=======
-	blockSubmissionResponse, err := e.chain.ProcessL1Block(block, isLatest)
->>>>>>> 41580a89
+	blockSubmissionResponse, err := e.chain.ProcessL1Block(block, receipts, isLatest)
 	if err != nil {
 		e.logger.Trace("SubmitL1Block failed", "blk", block.Number(), "blkHash", block.Hash(), "err", err)
 		return nil, fmt.Errorf("could not submit L1 block. Cause: %w", err)
@@ -376,11 +372,7 @@
 	execResult, err := e.chain.ExecuteOffChainTransaction(apiArgs, blkNumber)
 	if err != nil {
 		e.logger.Info("Could not execute off chain call.", log.ErrKey, err)
-<<<<<<< HEAD
-		return nil, fmt.Errorf("unable to execute off chain transaction - %w", err)
-=======
 		return nil, err
->>>>>>> 41580a89
 	}
 
 	// encrypt the result payload
