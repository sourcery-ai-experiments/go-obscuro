--- conflicted
+++ resolved
@@ -863,13 +863,8 @@
 // TODO - #718 - Design a mechanism to detect a case where the rollups never contain any batches (despite batches arriving via P2P).
 func (oc *ObscuroChain) processRollups(block *common.L1Block) error {
 	latestRollup, err := oc.getLatestRollupBeforeBlock(block)
-<<<<<<< HEAD
-	if err != nil {
-		return fmt.Errorf("could not retrieve latest rollup for block %s. Cause: %w", block.Hash(), err)
-=======
 	if err != nil && !errors.Is(err, errNoRollupFound) {
-		return fmt.Errorf("unexpected error retrieving latest rollup for block. Cause: %w", err)
->>>>>>> 73dc2df8
+		return fmt.Errorf("unexpected error retrieving latest rollup for block %s. Cause: %w", block.Hash(), err)
 	}
 
 	rollups := oc.rollupExtractor.ExtractRollups(block, oc.storage)
