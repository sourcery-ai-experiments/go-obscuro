--- conflicted
+++ resolved
@@ -23,11 +23,8 @@
 	"github.com/obscuronet/go-obscuro/go/common/gethutil"
 	"github.com/obscuronet/go-obscuro/go/common/log"
 	"github.com/obscuronet/go-obscuro/go/enclave/bridge"
-<<<<<<< HEAD
+	"github.com/obscuronet/go-obscuro/go/enclave/core"
 	"github.com/obscuronet/go-obscuro/go/enclave/crosschain"
-=======
-	"github.com/obscuronet/go-obscuro/go/enclave/core"
->>>>>>> 41580a89
 	"github.com/obscuronet/go-obscuro/go/enclave/crypto"
 	"github.com/obscuronet/go-obscuro/go/enclave/db"
 	"github.com/obscuronet/go-obscuro/go/enclave/events"
@@ -131,6 +128,18 @@
 		Transactions: []*common.L2Tx{},
 	}
 
+	// TODO: Figure out a better way to bootstrap the system contracts.
+	deployTx, err := rc.crossChainProcessors.Local.GenerateMessageBusDeployTx()
+	if err != nil {
+		rc.logger.Crit("Could not create message bus deployment transaction", "Error", err)
+	}
+
+	// Add transaction to mempool so it gets processed when it can.
+	// Should be the first transaction to be processed.
+	if err := rc.mempool.AddMempoolTx(deployTx); err != nil {
+		rc.logger.Crit("Cannot create synthetic transaction for deploying the message bus contract on :|")
+	}
+
 	err = rc.signRollup(rolGenesis)
 	if err != nil {
 		return nil, fmt.Errorf("could not sign genesis rollup. Cause: %w", err)
@@ -140,12 +149,12 @@
 }
 
 // ProcessL1Block is used to update the enclave with an additional L1 block.
-func (rc *RollupChain) ProcessL1Block(block types.Block, isLatest bool) (*common.BlockSubmissionResponse, error) {
+func (rc *RollupChain) ProcessL1Block(block types.Block, receipts types.Receipts, isLatest bool) (*common.BlockSubmissionResponse, error) {
 	rc.blockProcessingMutex.Lock()
 	defer rc.blockProcessingMutex.Unlock()
 
 	// We update the L1 chain state.
-	err := rc.insertAndStoreL1Block(block, isLatest)
+	err := rc.insertAndStoreL1Block(block, receipts, isLatest)
 	if err != nil {
 		return nil, rc.rejectBlockErr(err)
 	}
@@ -260,23 +269,6 @@
 			common.ShortHash(r.Hash()),
 			r.Header.Root.Hex()),
 	)
-<<<<<<< HEAD
-
-	// TODO: Figure out a better way to bootstrap the system contracts.
-	deployTx, err := rc.crossChainProcessors.Local.GenerateMessageBusDeployTx()
-	if err != nil {
-		rc.logger.Crit("Could not create message bus deployment transaction", "Error", err)
-	}
-
-	// Add transaction to mempool so it gets processed when it can.
-	// Should be the first transaction to be processed.
-	if err := rc.mempool.AddMempoolTx(deployTx); err != nil {
-		rc.logger.Crit("Cannot create synthetic transaction for deploying the message bus contract on :|")
-	}
-
-	rc.signRollup(rolGenesis)
-=======
->>>>>>> 41580a89
 
 	result, err := evm.ExecuteOffChainCall(&callMsg, blockState, r.Header, rc.storage, rc.chainConfig, rc.logger)
 	if err != nil {
@@ -294,7 +286,7 @@
 	return result, nil
 }
 
-func (rc *RollupChain) insertAndStoreL1Block(block types.Block, isLatest bool) error {
+func (rc *RollupChain) insertAndStoreL1Block(block types.Block, receipts types.Receipts, isLatest bool) error {
 	// We check whether we've already processed the block.
 	_, err := rc.storage.FetchBlock(block.Hash())
 	if err == nil {
@@ -304,6 +296,12 @@
 		return fmt.Errorf("could not retrieve block. Cause: %w", err)
 	}
 
+	// Reject block if not provided with matching receipts.
+	// This needs to happen before saving the block as otherwise it will be considered as processed.
+	if rc.crossChainProcessors.Enabled() && !crosschain.VerifyReceiptHash(&block, receipts) {
+		return rc.rejectBlockErr(errors.New("receipts do not match receipt_root in block"))
+	}
+
 	// We insert the block into the L1 chain and store it.
 	ingestionType, err := rc.insertBlockIntoL1Chain(&block, isLatest)
 	if err != nil {
@@ -314,6 +312,13 @@
 		"height", block.NumberU64(), "hash", block.Hash(), "ingestionType", ingestionType)
 
 	rc.storage.StoreBlock(&block)
+
+	// This requires block to be stored first ... but can permanently fail a block
+	err = rc.crossChainProcessors.Remote.StoreCrossChainMessages(&block, receipts)
+	if err != nil {
+		return rc.rejectBlockErr(errors.New("failed to process cross chain messages"))
+	}
+
 	return nil
 }
 
@@ -498,12 +503,7 @@
 // This is where transactions are executed and the state is calculated.
 // Obscuro includes a message bus embedded in the platform, and this method is responsible for transferring messages as well.
 // The rollup can be a final rollup as received from peers or the rollup under construction.
-<<<<<<< HEAD
-// TODO: Surface errors.
-func (rc *RollupChain) processState(rollup *obscurocore.Rollup, txs []*common.L2Tx, stateDB *state.StateDB) (gethcommon.Hash, []*common.L2Tx, []*types.Receipt, []*types.Receipt) {
-=======
 func (rc *RollupChain) processState(rollup *core.Rollup, txs []*common.L2Tx, stateDB *state.StateDB) (common.L2RootHash, []*common.L2Tx, []*types.Receipt, []*types.Receipt) {
->>>>>>> 41580a89
 	var executedTransactions []*common.L2Tx
 	var txReceipts []*types.Receipt
 
@@ -659,95 +659,12 @@
 		return nil, false, fmt.Errorf("could not retrieve current head rollup hash. Cause: %w", err)
 	}
 
-<<<<<<< HEAD
-	// calculate the state to compare with what is in the Rollup
-	rootHash, successfulTxs, txReceipts, depositReceipts := rc.processState(r, r.Transactions, stateDB)
-	if len(successfulTxs) != len(r.Transactions) {
-		return nil, nil, fmt.Errorf("all transactions that are included in a rollup must be executed")
-	}
-
-	isValid := rc.validateRollup(r, rootHash, txReceipts, depositReceipts, stateDB)
-	if !isValid {
-		return nil, nil, fmt.Errorf("invalid rollup")
-	}
-
-	// todo - check that the transactions hash to the header.txHash
-
-	// verify the signature
-	isValid = rc.verifySig(r)
-	if !isValid {
-		return nil, nil, fmt.Errorf("invalid signature")
-	}
-
-	return txReceipts, depositReceipts, nil
-}
-
-func toReceiptMap(txReceipts []*types.Receipt) map[gethcommon.Hash]*types.Receipt {
-	result := make(map[gethcommon.Hash]*types.Receipt, 0)
-	for _, r := range txReceipts {
-		result[r.TxHash] = r
-	}
-	return result
-}
-
-func allReceipts(txReceipts []*types.Receipt, depositReceipts []*types.Receipt) types.Receipts {
-	receipts := make([]*types.Receipt, 0)
-	receipts = append(receipts, txReceipts...)
-	receipts = append(receipts, depositReceipts...)
-	return receipts
-}
-
-// UpdateStateFromL1Block is used to update the enclave with an additional L1 block.
-func (rc *RollupChain) UpdateStateFromL1Block(block types.Block, receipts types.Receipts, isLatest bool) (*obscurocore.HeadsAfterL1Block, error) {
-	rc.blockProcessingMutex.Lock()
-	defer rc.blockProcessingMutex.Unlock()
-
-	_, err := rc.storage.FetchBlock(block.Hash())
-	if err == nil {
-		return nil, rc.rejectBlockErr(errBlockAlreadyProcessed)
-	}
-	if !errors.Is(err, errutil.ErrNotFound) {
-		return nil, fmt.Errorf("could not retrieve block. Cause: %w", err)
-	}
-
-	// Reject block if not provided with matching receipts.
-	// This needs to happen before saving the block as otherwise it will be considered as processed.
-	if rc.crossChainProcessors.Enabled() && !crosschain.VerifyReceiptHash(&block, receipts) {
-		return nil, rc.rejectBlockErr(errors.New("receipts do not match receipt_root in block"))
-	}
-
-	ingestionType, err := rc.insertBlockIntoL1Chain(&block, isLatest)
-=======
 	currentHeadRollup, err := rc.storage.FetchRollup(*currentHeadRollupHash)
->>>>>>> 41580a89
 	if err != nil {
 		return nil, false, fmt.Errorf("could not fetch parent rollup. Cause: %w", err)
 	}
 
-<<<<<<< HEAD
-	rc.storage.StoreBlock(&block)
-
-	// This requires block to be stored first ... but can permanently fail a block
-	err = rc.crossChainProcessors.Remote.StoreCrossChainMessages(&block, receipts)
-	if err != nil {
-		return nil, rc.rejectBlockErr(errors.New("failed to process cross chain messages"))
-	}
-
-	rc.logger.Trace(fmt.Sprintf("Update state: b_%d", common.ShortHash(block.Hash())))
-	return rc.updateState(&block)
-}
-
-func (rc *RollupChain) ProduceBlockSubmissionResponse(block types.Block, headsAfterL1Block *obscurocore.HeadsAfterL1Block) (*common.BlockSubmissionResponse, error) {
-	if headsAfterL1Block == nil {
-		// not an error state, we ingested a block but no rollup head found
-		return rc.noHeadsAfterL1BlockBlockSubmissionResponse(&block), nil
-	}
-	encryptedLogs := rc.getEncryptedLogs(block, headsAfterL1Block)
-	return rc.newBlockSubmissionResponse(headsAfterL1Block, encryptedLogs), nil
-}
-=======
 	latestRollup, isUpdatedRollupHead := selectNextRollup(currentHeadRollup, rollupsInBlock, rc.storage)
->>>>>>> 41580a89
 
 	// TODO - #718 - Instead of updating the rollup head, we should validate the stored batches against the winning
 	//  rollup. We should still update the block head.
