--- conflicted
+++ resolved
@@ -55,13 +55,7 @@
 			panic(err)
 		}
 		ethTx.Data = data
-<<<<<<< HEAD
-		log.Log(fmt.Sprintf("- Broadcasting - Issuing DepositTx - Addr: %s deposited %d to %s ",
-			fromAddr, tx.Amount, tx.To))
-=======
-		log.Info(fmt.Sprintf("- Broadcasting - Issuing DepositTx - Addr: %s deposited %d to %s ",
-			fromAddr, tx.Amount, tx.Dest))
->>>>>>> 243c0e95
+		log.Info("- Broadcasting - Issuing DepositTx - Addr: %s deposited %d to %s ", fromAddr, tx.Amount, tx.To)
 
 	case *obscurocommon.L1RollupTx:
 		r, err := nodecommon.DecodeRollup(tx.Rollup)
@@ -88,13 +82,8 @@
 			panic(err)
 		}
 		ethTx.Data = data
-<<<<<<< HEAD
-		log.Log(fmt.Sprintf("- Broadcasting - Issuing StoreSecretTx: encoded as %s", encodeToString(tx.Secret)))
+		log.Info(fmt.Sprintf("- Broadcasting - Issuing StoreSecretTx: encoded as %s", encodeToString(tx.Secret)))
 	case *obscurocommon.L1RequestSecretTx:
-=======
-		log.Info(fmt.Sprintf("- Broadcasting - Issuing StoreSecretTx: encoded as %s", EncodeToString(tx.Secret)))
-	case obscurocommon.RequestSecretTx:
->>>>>>> 243c0e95
 		data, err := contracts.MgmtContractABIJSON.Pack(contracts.RequestSecretMethod)
 		if err != nil {
 			panic(err)
@@ -106,17 +95,7 @@
 	return ethTx, nil
 }
 
-<<<<<<< HEAD
 func (h *mgmtContractTxHandler) UnPack(tx *types.Transaction) obscurocommon.L1Transaction {
-=======
-func (h *mgmtContractTxHandler) UnPackTx(tx *types.Transaction) *obscurocommon.L1TxData {
-	// ignore transactions that are not calling the contract
-	if tx.To() == nil || tx.To().Hex() != h.contractAddr.Hex() || len(tx.Data()) == 0 {
-		log.Info(fmt.Sprintf("UnpackTx: Ignoring transaction %+v", tx))
-		return nil
-	}
-
->>>>>>> 243c0e95
 	method, err := contracts.MgmtContractABIJSON.MethodById(tx.Data()[:methodBytesLen])
 	if err != nil {
 		panic(err)
