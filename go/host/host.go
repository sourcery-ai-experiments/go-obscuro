package host

import (
	"encoding/json"
	"errors"
	"fmt"
	"math/big"
	"sync"
	"time"

	"github.com/ethereum/go-ethereum/core/types"
	"github.com/ethereum/go-ethereum/rlp"
	"github.com/ethereum/go-ethereum/rpc"
	"github.com/naoina/toml"
	"github.com/obscuronet/go-obscuro/go/common"
	"github.com/obscuronet/go-obscuro/go/common/errutil"
	"github.com/obscuronet/go-obscuro/go/common/log"
	"github.com/obscuronet/go-obscuro/go/common/profiler"
	"github.com/obscuronet/go-obscuro/go/common/retry"
	"github.com/obscuronet/go-obscuro/go/config"
	"github.com/obscuronet/go-obscuro/go/ethadapter"
	"github.com/obscuronet/go-obscuro/go/ethadapter/mgmtcontractlib"
	"github.com/obscuronet/go-obscuro/go/host/batchmanager"
	"github.com/obscuronet/go-obscuro/go/host/db"
	"github.com/obscuronet/go-obscuro/go/host/events"
	"github.com/obscuronet/go-obscuro/go/responses"
	"github.com/obscuronet/go-obscuro/go/wallet"

	gethcommon "github.com/ethereum/go-ethereum/common"
	gethlog "github.com/ethereum/go-ethereum/log"
	gethmetrics "github.com/ethereum/go-ethereum/metrics"
	hostcommon "github.com/obscuronet/go-obscuro/go/common/host"
)

const (
	// Attempts to broadcast the rollup transaction to the L1. Worst-case, equates to 7 seconds, plus time per request.
	l1TxTriesRollup = 3
	// Attempts to send secret initialisation, request or response transactions to the L1. Worst-case, equates to 63 seconds, plus time per request.
	l1TxTriesSecret = 7

	maxWaitForL1Receipt       = 100 * time.Second
	retryIntervalForL1Receipt = 10 * time.Second
	blockStreamWarningTimeout = 30 * time.Second
)

// Implementation of host.Host.
type host struct {
	config  *config.HostConfig
	shortID uint64

	p2p           hostcommon.P2P       // For communication with other Obscuro nodes
	ethClient     ethadapter.EthClient // For communication with the L1 node
	enclaveClient common.Enclave       // For communication with the enclave

	// control the host lifecycle
	exitHostCh chan bool

	l1BlockProvider hostcommon.ReconnectingBlockProvider
	txP2PCh         chan common.EncryptedTx         // The channel that new transactions from peers are sent to
	batchP2PCh      chan common.EncodedBatchMsg     // The channel that new batches from peers are sent to
	batchRequestCh  chan common.EncodedBatchRequest // The channel that batch requests from peers are sent to

	db *db.DB // Stores the host's publicly-available data

	mgmtContractLib mgmtcontractlib.MgmtContractLib // Library to handle Management Contract lib operations
	ethWallet       wallet.Wallet                   // Wallet used to issue ethereum transactions
	logEventManager *events.LogEventManager
	batchManager    *batchmanager.BatchManager

	logger gethlog.Logger

	metricRegistry gethmetrics.Registry

	// we don't want to make simultaneous requests to the enclave for major state update functions (e.g. SubmitL1Block,
	// GenerateBatch, CreateRollup), so we use this lock to synchronize those requests
	enclaveWriteLock sync.Mutex
}

func NewHost(
	config *config.HostConfig,
	p2p hostcommon.P2P,
	ethClient ethadapter.EthClient,
	enclaveClient common.Enclave,
	ethWallet wallet.Wallet,
	mgmtContractLib mgmtcontractlib.MgmtContractLib,
	logger gethlog.Logger,
	regMetrics gethmetrics.Registry,
) hostcommon.Host {
	database, err := db.CreateDBFromConfig(config, regMetrics, logger)
	if err != nil {
		logger.Crit("unable to create database for host", log.ErrKey, err)
	}
	host := &host{
		// config
		config:  config,
		shortID: common.ShortAddress(config.ID),

		// Communication layers.
		p2p:           p2p,
		ethClient:     ethClient,
		enclaveClient: enclaveClient,

		// lifecycle channels
		exitHostCh: make(chan bool),

		// incoming data
		l1BlockProvider: ethadapter.NewEthBlockProvider(ethClient, logger),
		txP2PCh:         make(chan common.EncryptedTx),
		batchP2PCh:      make(chan common.EncodedBatchMsg),
		batchRequestCh:  make(chan common.EncodedBatchRequest),

		// Initialize the host DB
		db: database,

		mgmtContractLib: mgmtContractLib, // library that provides a handler for Management Contract
		ethWallet:       ethWallet,       // the host's ethereum wallet
		logEventManager: events.NewLogEventManager(logger),
		batchManager:    batchmanager.NewBatchManager(database, config.P2PPublicAddress),

		logger:         logger,
		metricRegistry: regMetrics,
	}

	var prof *profiler.Profiler
	if config.ProfilerEnabled {
		prof = profiler.NewProfiler(profiler.DefaultHostPort, logger)
		err := prof.Start()
		if err != nil {
			logger.Crit("unable to start the profiler: %s", log.ErrKey, err)
		}
	}

	jsonConfig, _ := json.MarshalIndent(config, "", "  ")
	logger.Info("Host service created with following config:", log.CfgKey, string(jsonConfig))

	return host
}

// Start validates the host config and starts the Host in a go routine - immediately returns after
func (h *host) Start() error {
	h.validateConfig()

	tomlConfig, err := toml.Marshal(h.config)
	if err != nil {
		return fmt.Errorf("could not print host config - %w", err)
	}
	h.logger.Info("Host started with following config", log.CfgKey, string(tomlConfig))

	go func() {
		// wait for the Enclave to be available
		enclStatus := h.waitForEnclave()

		// TODO the host should only connect to enclaves with the same ID as the host.ID
		// TODO Issue: https://github.com/obscuronet/obscuro-internal/issues/1265

		if enclStatus == common.AwaitingSecret {
			err = h.requestSecret()
			if err != nil {
				h.logger.Crit("Could not request secret", log.ErrKey, err.Error())
			}
		}

		err := h.refreshP2PPeerList()
		if err != nil {
			h.logger.Warn("unable to sync current p2p peer list on startup - %w", err)
		}

		// start the host's main processing loop
		h.startProcessing()
	}()

	return nil
}

func (h *host) generateAndBroadcastSecret() error {
	h.logger.Info("Node is genesis node. Broadcasting secret.")
	// Create the shared secret and submit it to the management contract for storage
	attestation, err := h.enclaveClient.Attestation()
	if err != nil {
		return fmt.Errorf("could not retrieve attestation from enclave. Cause: %w", err)
	}
	if attestation.Owner != h.config.ID {
		return fmt.Errorf("genesis node has ID %s, but its enclave produced an attestation using ID %s", h.config.ID.Hex(), attestation.Owner.Hex())
	}

	encodedAttestation, err := common.EncodeAttestation(attestation)
	if err != nil {
		return fmt.Errorf("could not encode attestation. Cause: %w", err)
	}

	secret, err := h.enclaveClient.GenerateSecret()
	if err != nil {
		return fmt.Errorf("could not generate secret. Cause: %w", err)
	}

	l1tx := &ethadapter.L1InitializeSecretTx{
		AggregatorID:  &h.config.ID,
		Attestation:   encodedAttestation,
		InitialSecret: secret,
		HostAddress:   h.config.P2PPublicAddress,
	}
	initialiseSecretTx := h.mgmtContractLib.CreateInitializeSecret(l1tx, h.ethWallet.GetNonceAndIncrement())
	initialiseSecretTx, err = h.ethClient.EstimateGasAndGasPrice(initialiseSecretTx, h.ethWallet.Address())
	if err != nil {
		h.ethWallet.SetNonce(h.ethWallet.GetNonce() - 1)
		return err
	}
	// we block here until we confirm a successful receipt. It is important this is published before the initial rollup.
	err = h.signAndBroadcastL1Tx(initialiseSecretTx, l1TxTriesSecret, true)
	if err != nil {
		return fmt.Errorf("failed to initialise enclave secret. Cause: %w", err)
	}
	h.logger.Info("Node is genesis node. Secret was broadcast.")
	return nil
}

func (h *host) Config() *config.HostConfig {
	return h.config
}

func (h *host) DB() *db.DB {
	return h.db
}

func (h *host) EnclaveClient() common.Enclave {
	return h.enclaveClient
}

func (h *host) SubmitAndBroadcastTx(encryptedParams common.EncryptedParamsSendRawTx) (*responses.RawTx, error) {
	encryptedTx := common.EncryptedTx(encryptedParams)

	enclaveResponse := h.enclaveClient.SubmitTx(encryptedTx)

	if h.config.NodeType != common.Sequencer {
		err := h.p2p.SendTxToSequencer(encryptedTx)
		if err != nil {
			return nil, fmt.Errorf("could not broadcast transaction to sequencer. Cause: %w", err)
		}
	}

	return &enclaveResponse, nil
}

func (h *host) ReceiveTx(tx common.EncryptedTx) {
	h.txP2PCh <- tx
}

func (h *host) ReceiveBatches(batches common.EncodedBatchMsg) {
	h.batchP2PCh <- batches
}

func (h *host) ReceiveBatchRequest(batchRequest common.EncodedBatchRequest) {
	h.batchRequestCh <- batchRequest
}

func (h *host) Subscribe(id rpc.ID, encryptedLogSubscription common.EncryptedParamsLogSubscription, matchedLogsCh chan []byte) error {
	err := h.EnclaveClient().Subscribe(id, encryptedLogSubscription)
	if err != nil {
		return fmt.Errorf("could not create subscription with enclave. Cause: %w", err)
	}
	h.logEventManager.AddSubscription(id, matchedLogsCh)
	return nil
}

func (h *host) Unsubscribe(id rpc.ID) {
	err := h.EnclaveClient().Unsubscribe(id)
	if err != nil {
		h.logger.Error("could not terminate subscription", log.SubIDKey, id, log.ErrKey, err)
	}
	h.logEventManager.RemoveSubscription(id)
}

func (h *host) Stop() {
	if err := h.p2p.StopListening(); err != nil {
		h.logger.Error("failed to close transaction P2P listener cleanly", log.ErrKey, err)
	}

	// Leave some time for all processing to finish before exiting the main loop.
	time.Sleep(time.Second)
	h.exitHostCh <- true

	if err := h.enclaveClient.Stop(); err != nil {
		h.logger.Error("could not stop enclave server", log.ErrKey, err)
	}
	if err := h.enclaveClient.StopClient(); err != nil {
		h.logger.Error("failed to stop enclave RPC client", log.ErrKey, err)
	}

	if err := h.db.Stop(); err != nil {
		h.logger.Error("could not stop DB - %w", err)
	}

	h.logger.Info("Host shut down successfully.")
}

// HealthCheck returns whether the host, enclave and DB are healthy
func (h *host) HealthCheck() (*hostcommon.HealthCheck, error) {
	// check the enclave health, which in turn checks the DB health
	enclaveHealthy, err := h.enclaveClient.HealthCheck()
	if err != nil {
		// simplest iteration, log the error and just return that it's not healthy
		h.logger.Error("unable to HealthCheck enclave", log.ErrKey, err)
	}

	l1BlockProviderStatus := h.l1BlockProvider.HealthStatus()

	// Overall health is achieved when all parts are healthy
	obscuroNodeHealth := h.p2p.HealthCheck() && l1BlockProviderStatus.Healthy && enclaveHealthy

	return &hostcommon.HealthCheck{
		HealthCheckHost: &hostcommon.HealthCheckHost{
			P2PStatus:       h.p2p.Status(),
			L1BlockProvider: &l1BlockProviderStatus,
		},
		HealthCheckEnclave: &hostcommon.HealthCheckEnclave{
			EnclaveHealthy: enclaveHealthy,
		},
		OverallHealth: obscuroNodeHealth,
	}, nil
}

// Waits for enclave to be available, printing a wait message every two seconds.
func (h *host) waitForEnclave() common.Status {
	counter := 0
	var status common.Status
	var err error
	for status, err = h.enclaveClient.Status(); err != nil; {
		if counter >= 20 {
			h.logger.Info(fmt.Sprintf("Waiting for enclave on %s. Latest connection attempt failed", h.config.EnclaveRPCAddress), log.ErrKey, err)
			counter = 0
		}

		time.Sleep(100 * time.Millisecond)
		counter++
	}
	h.logger.Info("Connected to enclave service.", "enclaveStatus", status)
	return status
}

// starts the host main processing loop
func (h *host) startProcessing() {
	h.p2p.StartListening(h)
	if h.config.NodeType == common.Sequencer {
		go h.startBatchProduction()  // periodically request a new batch from enclave
		go h.startRollupProduction() // periodically request a new rollup from enclave
	}

	go h.startBatchStreaming() //streams batches and events from the enclave.

	// The blockStream channel is a stream of consecutive, canonical blocks. BlockStream may be replaced with a new
	// stream ch during the main loop if enclave gets out-of-sync, and we need to stream from an earlier block
	blockStream, err := h.l1BlockProvider.StartStreamingFromHash(h.config.L1StartHash)
	if err != nil {
		// maybe start hash wasn't provided or couldn't be found, instead we stream from L1 genesis
		// note: in production this could be expensive, hence the WARN log message, todo: review whether we should fail here
		h.logger.Warn("unable to stream from L1StartHash", log.ErrKey, err, "l1StartHash", h.config.L1StartHash)
		blockStream, err = h.l1BlockProvider.StartStreamingFromHeight(big.NewInt(1))
		if err != nil {
			h.logger.Crit("unable to stream l1 blocks for enclave", log.ErrKey, err)
		}
	}

	// Main Processing Loop -
	// - Process new blocks from the L1 node
	// - Process new Transactions gossiped from L2 Peers
	for {
		select {
		case b := <-blockStream.Stream:
			isLive := h.l1BlockProvider.IsLatest(b) // checks whether the block is the current head of the L1 (false if there is a newer block available)
			err := h.processL1Block(b, isLive)
			if err != nil {
				// handle the error, replace the blockStream if necessary (e.g. if stream needs resetting based on enclave's reported L1 head)
				blockStream = h.handleProcessBlockErr(b, blockStream, err)
			}

		case tx := <-h.txP2PCh:
			// todo: discard p2p messages if enclave won't be able to make use of them (e.g. we're way behind L1 head)
			if resp := h.enclaveClient.SubmitTx(tx); resp.Error() != nil {
				h.logger.Warn("Could not submit transaction. ", log.ErrKey, resp.Error())
			}

		// TODO - #718 - Adopt a similar approach to blockStream, where we have a BatchProvider that streams new batches.
		case batchMsg := <-h.batchP2PCh:
			// todo: discard p2p messages if enclave won't be able to make use of them (e.g. we're way behind L1 head)
			if err := h.handleBatches(&batchMsg); err != nil {
				h.logger.Error("Could not handle batches. ", log.ErrKey, err)
			}

		case batchRequest := <-h.batchRequestCh:
			if err := h.handleBatchRequest(&batchRequest); err != nil {
				h.logger.Error("Could not handle batch request. ", log.ErrKey, err)
			}

		case <-h.exitHostCh:
			return
		}
	}
}

func (h *host) handleProcessBlockErr(processedBlock *types.Block, stream *hostcommon.BlockStream, err error) *hostcommon.BlockStream {
	var rejErr *common.BlockRejectError
	if !errors.As(err, &rejErr) {
		// received unexpected error (no useful information from the enclave)
		// we log it out and ignore it until the enclave tells us more information
		h.logger.Warn("Error processing block.", log.ErrKey, err)
		return stream
	}
	h.logger.Info("Block rejected by enclave.", log.ErrKey, rejErr, log.BlockHashKey, processedBlock.Hash(), log.BlockHeightKey, processedBlock.Number())
	if errors.Is(rejErr, common.ErrBlockAlreadyProcessed) {
		// resetting stream after rejection for duplicate is a possible optimisation in future but it's rarely an expensive case and
		// it's a risky optimisation (need to ensure it can't get stuck in a loop)
		// Instead we assume that only one or two blocks are being repeated (probably from revisiting a fork that was
		// abandoned) and then the enclave will be progressing again
		return stream
	}
	if rejErr.L1Head == (gethcommon.Hash{}) {
		h.logger.Warn("No L1 head information provided by enclave, continuing with existing stream")
		return stream
	}
	h.logger.Info("Resetting block provider stream to enclave latest head.", "streamFrom", rejErr.L1Head)
	// streaming from the latest canonical ancestor of the enclave's L1 head (we may end up re-streaming some things it's
	//	already processed, but we tolerate those failures)
	replacementStream, err := h.l1BlockProvider.StartStreamingFromHash(rejErr.L1Head)
	if err != nil {
		h.logger.Warn("Could not reset block provider, continuing with previous stream", log.ErrKey, err)
		return stream
	}
	stream.Stop() // cancel the previous stream and return the replacement
	return replacementStream
}

func (h *host) processL1Block(block *types.Block, isLatestBlock bool) error {
	// For the genesis block the parent is nil
	if block == nil {
		return nil
	}

	h.processL1BlockTransactions(block)

	// submit each block to the enclave for ingestion plus validation
	blockSubmissionResponse, err := h.enclaveClient.SubmitL1Block(*block, h.extractReceipts(block), isLatestBlock)

	if err != nil {
		return fmt.Errorf("did not ingest block b_%d. Cause: %w", common.ShortHash(block.Hash()), err)
	}
	if blockSubmissionResponse == nil {
		return fmt.Errorf("no block submission response given for a submitted l1 block")
	}

	err = h.db.AddBlockHeader(block.Header())
	if err != nil {
		return fmt.Errorf("submitted block to enclave but could not store the block processing result. Cause: %w", err)
	}

	err = h.publishSharedSecretResponses(blockSubmissionResponse.ProducedSecretResponses)
	if err != nil {
		h.logger.Error("failed to publish response to secret request", log.ErrKey, err)
	}

<<<<<<< HEAD
=======
	// If we're not the sequencer, we do not need to publish and distribute batches or rollups.
	if h.config.NodeType != common.Sequencer {
		return nil
	}

	if blockSubmissionResponse.ProducedBatch != nil && blockSubmissionResponse.ProducedBatch.Header != nil {
		// TODO - #718 - Unlink batch production from L1 cadence.
		batch := blockSubmissionResponse.ProducedBatch
		size, _ := batch.Size()
		h.logger.Info(fmt.Sprintf("Publishing batch b_num %d, size %d , b=%s", batch.Header.Number, size, batch.SDump()))
		h.storeAndDistributeBatch(blockSubmissionResponse.ProducedBatch)
	}

	if blockSubmissionResponse.ProducedRollup != nil && blockSubmissionResponse.ProducedRollup.Header != nil {
		rp := blockSubmissionResponse.ProducedRollup
		h.logger.Info(fmt.Sprintf("Publishing rollup with b_num %d-%d",
			rp.Batches[0].Header.Number,
			rp.Batches[len(rp.Batches)-1].Header.Number))
		h.publishRollup(blockSubmissionResponse.ProducedRollup)
	}

>>>>>>> 3497be98
	return nil
}

// Looks at each transaction in the block, and kicks off special handling for the transaction if needed.
func (h *host) processL1BlockTransactions(b *types.Block) {
	for _, tx := range b.Transactions() {
		t := h.mgmtContractLib.DecodeTx(tx)
		if t == nil {
			continue
		}

		// node received a secret response, we should make sure our p2p addresses are up-to-date
		if _, ok := t.(*ethadapter.L1RespondSecretTx); ok {
			err := h.refreshP2PPeerList()
			if err != nil {
				h.logger.Error("Failed to update p2p peer list", log.ErrKey, err)
				continue
			}
		}
	}
}

// Publishes a rollup to the L1.
func (h *host) publishRollup(producedRollup *common.ExtRollup) {
	encodedRollup, err := common.EncodeRollup(producedRollup)
	if err != nil {
		h.logger.Crit("could not encode rollup.", log.ErrKey, err)
	}
	tx := &ethadapter.L1RollupTx{
		Rollup: encodedRollup,
	}

	h.logger.Trace("Sending transaction to publish rollup", "rollup_header",
		gethlog.Lazy{Fn: func() string {
			header, err := json.MarshalIndent(producedRollup.Header, "", "   ")
			if err != nil {
				return err.Error()
			}

			return string(header)
		}}, "rollup_hash", producedRollup.Header.Hash().Hex(), "batches_len", len(producedRollup.Batches))

	rollupTx := h.mgmtContractLib.CreateRollup(tx, h.ethWallet.GetNonceAndIncrement())
	rollupTx, err = h.ethClient.EstimateGasAndGasPrice(rollupTx, h.ethWallet.Address())
	if err != nil {
		// todo review this nonce management approach
		h.ethWallet.SetNonce(h.ethWallet.GetNonce() - 1)
		h.logger.Error("could not estimate rollup tx", log.ErrKey, err)
		return
	}

	// fire-and-forget (track the receipt asynchronously)
	// TODO - #718 - Now we have a single sequencer, it is problematic if rollup publication fails. Handle this case
	//  better.
	err = h.signAndBroadcastL1Tx(rollupTx, l1TxTriesRollup, true)
	if err != nil {
		h.logger.Error("could not issue rollup tx", log.ErrKey, err)
	}
}

// Creates a batch based on the rollup and distributes it to all other nodes.
func (h *host) storeAndDistributeBatch(producedBatch *common.ExtBatch) {
	err := h.db.AddBatchHeader(producedBatch)
	if err != nil {
		h.logger.Error("could not store batch", log.ErrKey, err)
	}

	batchMsg := hostcommon.BatchMsg{
		Batches:   []*common.ExtBatch{producedBatch},
		IsCatchUp: false,
	}
	err = h.p2p.BroadcastBatch(&batchMsg)
	if err != nil {
		h.logger.Error("could not broadcast batch", log.ErrKey, err)
	}
}

// `tries` is the number of times to attempt broadcasting the transaction.
// if awaitReceipt is true then this method will block and synchronously wait to check the receipt, otherwise it is fire
// and forget and the receipt tracking will happen in a separate go-routine
func (h *host) signAndBroadcastL1Tx(tx types.TxData, tries uint64, awaitReceipt bool) error {
	var err error
	tx, err = h.ethClient.EstimateGasAndGasPrice(tx, h.ethWallet.Address())
	if err != nil {
		return fmt.Errorf("unable to estimate gas limit and gas price - %w", err)
	}

	signedTx, err := h.ethWallet.SignTransaction(tx)
	if err != nil {
		return err
	}

	h.logger.Trace(fmt.Sprintf("Broadcasting l1 transaction of size %d", len(signedTx.Data())))

	err = retry.Do(func() error {
		return h.ethClient.SendTransaction(signedTx)
	}, retry.NewDoublingBackoffStrategy(time.Second, tries)) // doubling retry wait (3 tries = 7sec, 7 tries = 63sec)
	if err != nil {
		return fmt.Errorf("broadcasting L1 transaction failed after %d tries. Cause: %w", tries, err)
	}
	h.logger.Info("Successfully issued Rollup on L1", "txHash", signedTx.Hash())

	if awaitReceipt {
		// block until receipt is found and then return
		return h.waitForReceipt(signedTx.Hash())
	}

	// else just watch for receipt asynchronously and log if it fails
	go func() {
		// todo: consider how to handle the various ways that L1 transactions could fail to improve node operator QoL
		err = h.waitForReceipt(signedTx.Hash())
		if err != nil {
			h.logger.Error("L1 transaction failed", log.ErrKey, err)
		}
	}()

	return nil
}

func (h *host) waitForReceipt(txHash common.TxHash) error {
	var receipt *types.Receipt
	var err error
	err = retry.Do(
		func() error {
			receipt, err = h.ethClient.TransactionReceipt(txHash)
			if err != nil {
				// adds more info on the error
				return fmt.Errorf("unable to get receipt for tx: %s - %w", txHash.Hex(), err)
			}
			return err
		},
		retry.NewTimeoutStrategy(maxWaitForL1Receipt, retryIntervalForL1Receipt),
	)
	if err != nil {
		return fmt.Errorf("receipt for L1 transaction never found despite 'successful' broadcast - %w", err)
	}

	if err == nil && receipt.Status != types.ReceiptStatusSuccessful {
		return fmt.Errorf("unsuccessful receipt found for published L1 transaction, status=%d", receipt.Status)
	}
	h.logger.Trace("Successful L1 transaction receipt found.", log.BlockHeightKey, receipt.BlockNumber, log.BlockHashKey, receipt.BlockHash)
	return nil
}

// This method implements the procedure by which a node obtains the secret
func (h *host) requestSecret() error {
	if h.config.IsGenesis {
		return h.generateAndBroadcastSecret()
	}
	h.logger.Info("Requesting secret.")
	att, err := h.enclaveClient.Attestation()
	if err != nil {
		return fmt.Errorf("could not retrieve attestation from enclave. Cause: %w", err)
	}
	if att.Owner != h.config.ID {
		return fmt.Errorf("host has ID %s, but its enclave produced an attestation using ID %s", h.config.ID.Hex(), att.Owner.Hex())
	}
	encodedAttestation, err := common.EncodeAttestation(att)
	if err != nil {
		return fmt.Errorf("could not encode attestation. Cause: %w", err)
	}
	l1tx := &ethadapter.L1RequestSecretTx{
		Attestation: encodedAttestation,
	}
	// record the L1 head height before we submit the secret request so we know which block to watch from
	l1Head, err := h.ethClient.FetchHeadBlock()
	if err != nil {
		panic(fmt.Errorf("could not fetch head L1 block. Cause: %w", err))
	}
	requestSecretTx := h.mgmtContractLib.CreateRequestSecret(l1tx, h.ethWallet.GetNonceAndIncrement())
	requestSecretTx, err = h.ethClient.EstimateGasAndGasPrice(requestSecretTx, h.ethWallet.Address())
	if err != nil {
		h.ethWallet.SetNonce(h.ethWallet.GetNonce() - 1)
		return err
	}
	// we wait until the secret req transaction has succeeded before we start polling for the secret
	err = h.signAndBroadcastL1Tx(requestSecretTx, l1TxTriesSecret, true)
	if err != nil {
		return err
	}

	err = h.awaitSecret(l1Head.Number())
	if err != nil {
		h.logger.Crit("could not receive the secret", log.ErrKey, err)
	}
	return nil
}

func (h *host) handleStoreSecretTx(t *ethadapter.L1RespondSecretTx) bool {
	if t.RequesterID.Hex() != h.config.ID.Hex() {
		// this secret is for somebody else
		return false
	}

	// someone has replied for us
	err := h.enclaveClient.InitEnclave(t.Secret)
	if err != nil {
		h.logger.Info("Failed to initialise enclave with received secret.", log.ErrKey, err.Error())
		return false
	}
	return true
}

func (h *host) publishSharedSecretResponses(scrtResponses []*common.ProducedSecretResponse) error {
	var err error

	for _, scrtResponse := range scrtResponses {
		// todo: implement proper protocol so only one host responds to this secret requests initially
		// 	for now we just have the genesis host respond until protocol implemented
		if !h.config.IsGenesis {
			h.logger.Trace("Not genesis node, not publishing response to secret request.",
				"requester", scrtResponse.RequesterID)
			return nil
		}

		l1tx := &ethadapter.L1RespondSecretTx{
			Secret:      scrtResponse.Secret,
			RequesterID: scrtResponse.RequesterID,
			AttesterID:  h.config.ID,
			HostAddress: scrtResponse.HostAddress,
		}
		// TODO review: l1tx.Sign(a.attestationPubKey) doesn't matter as the waitSecret will process a tx that was reverted
		respondSecretTx := h.mgmtContractLib.CreateRespondSecret(l1tx, h.ethWallet.GetNonceAndIncrement(), false)
		respondSecretTx, err = h.ethClient.EstimateGasAndGasPrice(respondSecretTx, h.ethWallet.Address())
		if err != nil {
			h.ethWallet.SetNonce(h.ethWallet.GetNonce() - 1)
			return err
		}
		h.logger.Trace("Broadcasting secret response L1 tx.", "requester", scrtResponse.RequesterID)
		// fire-and-forget (track the receipt asynchronously)
		err = h.signAndBroadcastL1Tx(respondSecretTx, l1TxTriesSecret, false)
		if err != nil {
			return fmt.Errorf("could not broadcast secret response. Cause %w", err)
		}
	}
	return nil
}

// Whenever we receive a new shared secret response transaction or restart the host, we update our list of P2P peers
func (h *host) refreshP2PPeerList() error {
	// We make a call to the L1 node to retrieve the latest list of aggregators
	msg, err := h.mgmtContractLib.GetHostAddresses()
	if err != nil {
		return err
	}
	response, err := h.ethClient.CallContract(msg)
	if err != nil {
		return err
	}
	decodedResponse, err := h.mgmtContractLib.DecodeCallResponse(response)
	if err != nil {
		return err
	}
	hostAddresses := decodedResponse[0]

	// We remove any duplicate addresses and our own address from the retrieved peer list
	var filteredHostAddresses []string
	uniqueHostKeys := make(map[string]bool) // map to track addresses we've seen already
	for _, hostAddress := range hostAddresses {
		// We exclude our own address.
		if hostAddress == h.config.P2PPublicAddress {
			continue
		}
		if _, found := uniqueHostKeys[hostAddress]; !found {
			uniqueHostKeys[hostAddress] = true
			filteredHostAddresses = append(filteredHostAddresses, hostAddress)
		}
	}

	h.p2p.UpdatePeerList(filteredHostAddresses)
	return nil
}

// TODO: Perhaps extract only relevant logs. There were missing ones when requesting
// the logs filtered from geth.
func (h *host) extractReceipts(block *types.Block) types.Receipts {
	receipts := make(types.Receipts, 0)

	for _, transaction := range block.Transactions() {
		receipt, err := h.ethClient.TransactionReceipt(transaction.Hash())

		if err != nil || receipt == nil {
			h.logger.Error("Problem with retrieving the receipt on the host!", log.ErrKey, err, log.CmpKey, log.CrossChainCmp)
			continue
		}

		h.logger.Trace(fmt.Sprintf("Adding receipt[%d] for block %d, TX: %d",
			receipt.Status,
			common.ShortHash(block.Hash()),
			common.ShortHash(transaction.Hash())),
			log.CmpKey, log.CrossChainCmp)

		receipts = append(receipts, receipt)
	}

	return receipts
}

func (h *host) awaitSecret(fromHeight *big.Int) error {
	blkStream, err := h.l1BlockProvider.StartStreamingFromHeight(fromHeight)
	if err != nil {
		return err
	}
	defer blkStream.Stop()

	for {
		select {
		case blk := <-blkStream.Stream:
			h.logger.Trace("checking block for secret resp", "height", blk.Number())
			if h.checkBlockForSecretResponse(blk) {
				return nil
			}

		case <-time.After(blockStreamWarningTimeout):
			// This will provide useful feedback if things are stuck (and in tests if any goroutines got stranded on this select)
			h.logger.Warn(fmt.Sprintf(" Waiting for secret from the L1. No blocks received for over %s", blockStreamWarningTimeout))

		case <-h.exitHostCh:
			return nil
		}
	}
}

func (h *host) checkBlockForSecretResponse(block *types.Block) bool {
	for _, tx := range block.Transactions() {
		t := h.mgmtContractLib.DecodeTx(tx)
		if t == nil {
			continue
		}
		if scrtTx, ok := t.(*ethadapter.L1RespondSecretTx); ok {
			ok := h.handleStoreSecretTx(scrtTx)
			if ok {
				h.logger.Info("Stored enclave secret.")
				return true
			}
		}
	}
	// response not found
	return false
}

// Handles an incoming set of batches. There are two possibilities:
// (1) There are no gaps in the historical chain of batches. The new batches can be added immediately
// (2) There are gaps in the historical chain of batches. To avoid an inconsistent state (i.e. one where we have stored
//
//	a batch without its parent), we request the sequencer to resend the batches we've just received, plus any missing
//	historical batches, then discard the received batches. We will store all of these at once when we receive them
func (h *host) handleBatches(encodedBatchMsg *common.EncodedBatchMsg) error {
	var batchMsg *hostcommon.BatchMsg
	err := rlp.DecodeBytes(*encodedBatchMsg, &batchMsg)
	if err != nil {
		return fmt.Errorf("could not decode batches using RLP. Cause: %w", err)
	}

	for _, batch := range batchMsg.Batches {
		// TODO - #718 - Consider moving to a model where the enclave manages the entire state, to avoid inconsistency.

		// If we do not have the block the batch is tied to, we skip processing the batches for now. We'll catch them
		// up later, once we've received the L1 block.
		_, err = h.db.GetBlockHeader(batch.Header.L1Proof)
		if err != nil {
			if errors.Is(err, errutil.ErrNotFound) {
				return nil
			}
			return fmt.Errorf("could not retrieve block header. Cause: %w", err)
		}

		isParentStored, batchRequest, err := h.batchManager.IsParentStored(batch)
		if err != nil {
			return fmt.Errorf("could not determine whether batch parent was missing. Cause: %w", err)
		}

		// We have encountered a missing parent batch. We abort the storage operation and request the missing batches.
		if !isParentStored {
			// We only request the missing batches if the batches did not themselves arrive as part of catch-up, to
			// avoid excessive P2P pressure.
			if !batchMsg.IsCatchUp {
				if err = h.p2p.RequestBatchesFromSequencer(batchRequest); err != nil {
					return fmt.Errorf("could not request historical batches. Cause: %w", err)
				}
				return nil
			}
			return nil
		}

		// We only store the batch locally if it stores successfully on the enclave.
		// TODO - #718 - Edge case when the enclave is restarted and loses some state; move to having enclave as source
		//  of truth re: stored batches.
		if err = h.enclaveClient.SubmitBatch(batch); err != nil {
			return fmt.Errorf("could not submit batch. Cause: %w", err)
		}
		if err = h.db.AddBatchHeader(batch); err != nil {
			return fmt.Errorf("could not store batch header. Cause: %w", err)
		}
	}

	return nil
}

func (h *host) startBatchProduction() {
	defer h.logger.Info("Stopping batch production")
	interval := h.config.BatchInterval
	if interval == 0 {
		interval = 1 * time.Second
	}
	batchProdTicker := time.NewTicker(interval)
	for {
		select {
		case <-batchProdTicker.C:
			h.logger.Info("create batch")
			_, err := h.enclaveClient.CreateBatch()
			if err != nil {
				h.logger.Warn("unable to produce batch", log.ErrKey, err)
			}
		case <-h.exitHostCh:
			return
		}
	}
}

func (h *host) startBatchStreaming() {
	defer h.logger.Info("Stopping batch streaming")

	// TODO: Update this to start from persisted head
	streamChan := h.enclaveClient.StreamBatches(nil)
	var lastBatch *common.ExtBatch = nil
	for {
		select {
		case resp, ok := <-streamChan:
			if !ok {
				h.logger.Warn("Batch streaming failed. Reconneting from latest received batch after 3 seconds")
				time.Sleep(3 * time.Second)

				if lastBatch != nil {
					bHash := lastBatch.Hash()
					streamChan = h.EnclaveClient().StreamBatches(&bHash)
				} else {
					streamChan = h.enclaveClient.StreamBatches(nil)
				}
				continue
			}

			if h.config.NodeType == common.Sequencer {
				h.logger.Info("Storing batch from stream")
				h.storeAndDistributeBatch(resp.Batch)
			}

			if resp.Logs != nil {
				h.logEventManager.SendLogsToSubscribers(&resp.Logs)
			}

			if resp.Batch != nil {
				lastBatch = resp.Batch
				h.logger.Trace("Received batch from stream: %s", lastBatch.Hash().Hex())
			}
		case <-h.exitHostCh:
			close(streamChan)
			return
		}
	}
}

func (h *host) startRollupProduction() {
	defer h.logger.Info("Stopping rollup production")
	interval := h.config.RollupInterval
	if interval == 0 {
		interval = 5 * time.Second
	}
	rollupTicker := time.NewTicker(interval)
	for {
		select {
		case <-rollupTicker.C:
			producedRollup, err := h.enclaveClient.CreateRollup()
			if err != nil {
				h.logger.Warn("unable to produce rollup", log.ErrKey, err)
			} else {
				h.publishRollup(producedRollup)
			}
		case <-h.exitHostCh:
			return
		}
	}
}

// TODO - #718 - Only allow requests for batches since last rollup, to avoid DoS attacks.
func (h *host) handleBatchRequest(encodedBatchRequest *common.EncodedBatchRequest) error {
	var batchRequest *common.BatchRequest
	err := rlp.DecodeBytes(*encodedBatchRequest, &batchRequest)
	if err != nil {
		return fmt.Errorf("could not decode batch request using RLP. Cause: %w", err)
	}

	batches, err := h.batchManager.GetBatches(batchRequest)
	if err != nil {
		return fmt.Errorf("could not retrieve batches based on request. Cause: %w", err)
	}

	batchMsg := hostcommon.BatchMsg{
		Batches:   batches,
		IsCatchUp: true,
	}
	return h.p2p.SendBatches(&batchMsg, batchRequest.Requester)
}

// Checks the host config is valid.
func (h *host) validateConfig() {
	if h.config.IsGenesis && h.config.NodeType != common.Sequencer {
		h.logger.Crit("genesis node must be the sequencer")
	}
	if !h.config.IsGenesis && h.config.NodeType == common.Sequencer {
		h.logger.Crit("only the genesis node can be a sequencer")
	}

	if h.config.P2PPublicAddress == "" {
		h.logger.Crit("the host must specify a public P2P address")
	}
}<|MERGE_RESOLUTION|>--- conflicted
+++ resolved
@@ -457,30 +457,6 @@
 		h.logger.Error("failed to publish response to secret request", log.ErrKey, err)
 	}
 
-<<<<<<< HEAD
-=======
-	// If we're not the sequencer, we do not need to publish and distribute batches or rollups.
-	if h.config.NodeType != common.Sequencer {
-		return nil
-	}
-
-	if blockSubmissionResponse.ProducedBatch != nil && blockSubmissionResponse.ProducedBatch.Header != nil {
-		// TODO - #718 - Unlink batch production from L1 cadence.
-		batch := blockSubmissionResponse.ProducedBatch
-		size, _ := batch.Size()
-		h.logger.Info(fmt.Sprintf("Publishing batch b_num %d, size %d , b=%s", batch.Header.Number, size, batch.SDump()))
-		h.storeAndDistributeBatch(blockSubmissionResponse.ProducedBatch)
-	}
-
-	if blockSubmissionResponse.ProducedRollup != nil && blockSubmissionResponse.ProducedRollup.Header != nil {
-		rp := blockSubmissionResponse.ProducedRollup
-		h.logger.Info(fmt.Sprintf("Publishing rollup with b_num %d-%d",
-			rp.Batches[0].Header.Number,
-			rp.Batches[len(rp.Batches)-1].Header.Number))
-		h.publishRollup(blockSubmissionResponse.ProducedRollup)
-	}
-
->>>>>>> 3497be98
 	return nil
 }
 
