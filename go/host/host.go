--- conflicted
+++ resolved
@@ -252,15 +252,8 @@
 		HostAddress:   h.config.P2PPublicAddress,
 	}
 	initialiseSecretTx := h.mgmtContractLib.CreateInitializeSecret(l1tx, h.ethWallet.GetNonceAndIncrement())
-<<<<<<< HEAD
-	err = h.signAndBroadcastL1Tx(common.DescribedTransactionData{
-		Data:        initialiseSecretTx,
-		Description: "Initialize secret transaction.",
-	}, l1TxTriesSecret)
-=======
 	// we block here until we confirm a successful receipt. It is important this is published before the initial rollup.
 	err = h.signAndBroadcastL1Tx(initialiseSecretTx, l1TxTriesSecret, true)
->>>>>>> 1bb248d3
 	if err != nil {
 		return fmt.Errorf("failed to initialise enclave secret. Cause: %w", err)
 	}
@@ -573,16 +566,9 @@
 		}})
 
 	rollupTx := h.mgmtContractLib.CreateRollup(tx, h.ethWallet.GetNonceAndIncrement())
-<<<<<<< HEAD
-	err = h.signAndBroadcastL1Tx(common.DescribedTransactionData{
-		Data:        rollupTx,
-		Description: "Publish rollup transaction.",
-	}, l1TxTriesRollup)
-=======
 
 	// fire-and-forget (track the receipt asynchronously)
 	err = h.signAndBroadcastL1Tx(rollupTx, l1TxTriesRollup, false)
->>>>>>> 1bb248d3
 	if err != nil {
 		h.logger.Error("could not broadcast rollup", log.ErrKey, err)
 	}
@@ -606,15 +592,11 @@
 }
 
 // `tries` is the number of times to attempt broadcasting the transaction.
-<<<<<<< HEAD
-func (h *host) signAndBroadcastL1Tx(describedTx common.DescribedTransactionData, tries uint64) error {
-=======
 // if awaitReceipt is true then this method will block and synchronously wait to check the receipt, otherwise it is fire
 // and forget and the receipt tracking will happen in a separate go-routine
 func (h *host) signAndBroadcastL1Tx(tx types.TxData, tries uint64, awaitReceipt bool) error {
->>>>>>> 1bb248d3
 	var err error
-	tx, err := h.ethClient.EstimateGasAndGasPrice(describedTx.Data, h.ethWallet.Address())
+	tx, err = h.ethClient.EstimateGasAndGasPrice(tx, h.ethWallet.Address())
 	if err != nil {
 		return fmt.Errorf("unable to estimate gas limit and gas price - %w", err)
 	}
@@ -632,11 +614,6 @@
 	}
 	h.logger.Trace("L1 transaction sent successfully, watching for receipt.")
 
-<<<<<<< HEAD
-	// asynchronously watch for a successful receipt
-	// todo: consider how to handle the various ways that L1 transactions could fail to improve node operator QoL
-	go h.watchForReceipt(signedTx.Hash(), describedTx.Description)
-=======
 	if awaitReceipt {
 		// block until receipt is found and then return
 		return h.waitForReceipt(signedTx.Hash())
@@ -650,16 +627,11 @@
 			h.logger.Error("L1 transaction failed", log.ErrKey, err)
 		}
 	}()
->>>>>>> 1bb248d3
 
 	return nil
 }
 
-<<<<<<< HEAD
-func (h *host) watchForReceipt(txHash common.TxHash, txDescription string) {
-=======
 func (h *host) waitForReceipt(txHash common.TxHash) error {
->>>>>>> 1bb248d3
 	var receipt *types.Receipt
 	var err error
 	err = retry.Do(
@@ -670,25 +642,11 @@
 		retry.NewTimeoutStrategy(maxWaitForL1Receipt, retryIntervalForL1Receipt),
 	)
 	if err != nil {
-<<<<<<< HEAD
-		h.logger.Error("receipt for L1 transaction never found despite 'successful' broadcast",
-			"err", err, "signer", h.ethWallet.Address().Hex(), "tx_description", txDescription,
-		)
-		return
-	}
-
-	if err == nil && receipt.Status != types.ReceiptStatusSuccessful {
-		h.logger.Error("unsuccessful receipt found for published L1 transaction",
-			"status", receipt.Status,
-			"signer", h.ethWallet.Address().Hex(),
-			"tx_description", txDescription)
-=======
 		return fmt.Errorf("receipt for L1 transaction never found despite 'successful' broadcast - %w", err)
 	}
 
 	if err == nil && receipt.Status != types.ReceiptStatusSuccessful {
 		return fmt.Errorf("unsuccessful receipt found for published L1 transaction, status=%d", receipt.Status)
->>>>>>> 1bb248d3
 	}
 	h.logger.Trace("Successful L1 transaction receipt found.", "blk", receipt.BlockNumber, "blkHash", receipt.BlockHash)
 	return nil
@@ -717,16 +675,8 @@
 		panic(fmt.Errorf("could not fetch head L1 block. Cause: %w", err))
 	}
 	requestSecretTx := h.mgmtContractLib.CreateRequestSecret(l1tx, h.ethWallet.GetNonceAndIncrement())
-<<<<<<< HEAD
-	err = h.signAndBroadcastL1Tx(common.DescribedTransactionData{
-		Data:        requestSecretTx,
-		Description: "Request secret transsaction.",
-	}, l1TxTriesSecret)
-
-=======
 	// we wait until the secret req transaction has succeeded before we start polling for the secret
 	err = h.signAndBroadcastL1Tx(requestSecretTx, l1TxTriesSecret, true)
->>>>>>> 1bb248d3
 	if err != nil {
 		return err
 	}
@@ -772,15 +722,8 @@
 		// TODO review: l1tx.Sign(a.attestationPubKey) doesn't matter as the waitSecret will process a tx that was reverted
 		respondSecretTx := h.mgmtContractLib.CreateRespondSecret(l1tx, h.ethWallet.GetNonceAndIncrement(), false)
 		h.logger.Trace("Broadcasting secret response L1 tx.", "requester", scrtResponse.RequesterID)
-<<<<<<< HEAD
-		err := h.signAndBroadcastL1Tx(common.DescribedTransactionData{
-			Data:        respondSecretTx,
-			Description: "Respond Secret Transaction.",
-		}, l1TxTriesSecret)
-=======
 		// fire-and-forget (track the receipt asynchronously)
 		err := h.signAndBroadcastL1Tx(respondSecretTx, l1TxTriesSecret, false)
->>>>>>> 1bb248d3
 		if err != nil {
 			return fmt.Errorf("could not broadcast secret response. Cause %w", err)
 		}
