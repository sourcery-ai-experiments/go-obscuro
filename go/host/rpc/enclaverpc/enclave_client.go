package enclaverpc

import (
	"bytes"
	"context"
	"encoding/json"
	"errors"
	"fmt"
	"time"

	"github.com/obscuronet/go-obscuro/go/common/retry"

	"github.com/ethereum/go-ethereum/core/types"
	"github.com/ethereum/go-ethereum/rlp"
	"github.com/obscuronet/go-obscuro/go/common"
	"github.com/obscuronet/go-obscuro/go/common/log"
	"github.com/obscuronet/go-obscuro/go/common/rpc"
	"github.com/obscuronet/go-obscuro/go/common/rpc/generated"
	"github.com/obscuronet/go-obscuro/go/common/tracers"
	"github.com/obscuronet/go-obscuro/go/config"
	"github.com/obscuronet/go-obscuro/go/responses"

	"google.golang.org/grpc"
	"google.golang.org/grpc/connectivity"
	"google.golang.org/grpc/credentials/insecure"

	gethcommon "github.com/ethereum/go-ethereum/common"
	gethlog "github.com/ethereum/go-ethereum/log"
	gethrpc "github.com/ethereum/go-ethereum/rpc"
)

// Client implements enclave.Enclave and should be used by the host when communicating with the enclave via RPC.
type Client struct {
	protoClient generated.EnclaveProtoClient
	connection  *grpc.ClientConn
	config      *config.HostConfig
	logger      gethlog.Logger
}

func NewClient(config *config.HostConfig, logger gethlog.Logger) *Client {
	opts := []grpc.DialOption{grpc.WithTransportCredentials(insecure.NewCredentials())}
	connection, err := grpc.Dial(config.EnclaveRPCAddress, opts...)
	if err != nil {
		logger.Crit("Failed to connect to enclave RPC service.", log.ErrKey, err)
	}
	connection.Connect()
	// perform an initial sleep because that Connect() method is not blocking and the retry immediately checks the status
	time.Sleep(500 * time.Millisecond)

	// We wait for the RPC connection to be ready.
	err = retry.Do(func() error {
		currState := connection.GetState()
		if currState != connectivity.Ready {
			logger.Info("retrying connection until enclave is available", "status", currState.String())
			connection.Connect()
			return fmt.Errorf("connection is not ready, status=%s", currState)
		}
		// connection is ready, break out of the loop
		return nil
	}, retry.NewBackoffAndRetryForeverStrategy([]time.Duration{500 * time.Millisecond, 1 * time.Second, 5 * time.Second}, 10*time.Second))

	if err != nil {
		// this should not happen as we retry forever...
		logger.Crit("failed to connect to enclave", log.ErrKey, err)
	}

	return &Client{
		protoClient: generated.NewEnclaveProtoClient(connection),
		connection:  connection,
		config:      config,
		logger:      logger,
	}
}

func (c *Client) StopClient() error {
	return c.connection.Close()
}

func (c *Client) Status() (common.Status, error) {
	if c.connection.GetState() != connectivity.Ready {
		return common.Unavailable, errors.New("RPC connection is not ready")
	}

	timeoutCtx, cancel := context.WithTimeout(context.Background(), c.config.EnclaveRPCTimeout)
	defer cancel()

	resp, err := c.protoClient.Status(timeoutCtx, &generated.StatusRequest{})
	if err != nil {
		return common.Unavailable, err
	}
	if resp.GetError() != "" {
		return common.Unavailable, errors.New(resp.GetError())
	}
	return common.Status(resp.GetStatus()), nil
}

func (c *Client) Attestation() (*common.AttestationReport, error) {
	timeoutCtx, cancel := context.WithTimeout(context.Background(), c.config.EnclaveRPCTimeout)
	defer cancel()

	response, err := c.protoClient.Attestation(timeoutCtx, &generated.AttestationRequest{})
	if err != nil {
		return nil, fmt.Errorf("failed to retrieve attestation. Cause: %w", err)
	}
	return rpc.FromAttestationReportMsg(response.AttestationReportMsg), nil
}

func (c *Client) GenerateSecret() (common.EncryptedSharedEnclaveSecret, error) {
	timeoutCtx, cancel := context.WithTimeout(context.Background(), c.config.EnclaveRPCTimeout)
	defer cancel()

	response, err := c.protoClient.GenerateSecret(timeoutCtx, &generated.GenerateSecretRequest{})
	if err != nil {
		return nil, fmt.Errorf("failed to generate secret. Cause: %w", err)
	}
	return response.EncryptedSharedEnclaveSecret, nil
}

func (c *Client) InitEnclave(secret common.EncryptedSharedEnclaveSecret) error {
	timeoutCtx, cancel := context.WithTimeout(context.Background(), c.config.EnclaveRPCTimeout)
	defer cancel()

	resp, err := c.protoClient.InitEnclave(timeoutCtx, &generated.InitEnclaveRequest{EncryptedSharedEnclaveSecret: secret})
	if err != nil {
		return err
	}
	if resp.GetError() != "" {
		return errors.New(resp.GetError())
	}
	return nil
}

func (c *Client) SubmitL1Block(block types.Block, receipts types.Receipts, isLatest bool) (*common.BlockSubmissionResponse, error) {
	timeoutCtx, cancel := context.WithTimeout(context.Background(), c.config.EnclaveRPCTimeout)
	defer cancel()

	var buffer bytes.Buffer
	if err := block.EncodeRLP(&buffer); err != nil {
		return nil, fmt.Errorf("could not encode block. Cause: %w", err)
	}

	serialized, err := rlp.EncodeToBytes(receipts)
	if err != nil {
		return nil, fmt.Errorf("could not encode receipts. Cause: %w", err)
	}

	response, err := c.protoClient.SubmitL1Block(timeoutCtx, &generated.SubmitBlockRequest{EncodedBlock: buffer.Bytes(), EncodedReceipts: serialized, IsLatest: isLatest})
	if err != nil {
		return nil, fmt.Errorf("could not submit block. Cause: %w", err)
	}

	blockSubmissionResponse, err := rpc.FromBlockSubmissionResponseMsg(response.BlockSubmissionResponse)
	if err != nil {
		return nil, err
	}
	return blockSubmissionResponse, nil
}

func (c *Client) SubmitTx(tx common.EncryptedTx) responses.RawTx {
	timeoutCtx, cancel := context.WithTimeout(context.Background(), c.config.EnclaveRPCTimeout)
	defer cancel()

	response, err := c.protoClient.SubmitTx(timeoutCtx, &generated.SubmitTxRequest{EncryptedTx: tx})
	if err != nil {
		return responses.AsPlaintextError(err)
	}

	return *responses.ToEnclaveResponse(response.EncodedEnclaveResponse)
}

func (c *Client) SubmitBatch(batch *common.ExtBatch) error {
	timeoutCtx, cancel := context.WithTimeout(context.Background(), c.config.EnclaveRPCTimeout)
	defer cancel()

	batchMsg := rpc.ToExtBatchMsg(batch)
	_, err := c.protoClient.SubmitBatch(timeoutCtx, &generated.SubmitBatchRequest{Batch: &batchMsg})
	if err != nil {
		return err
	}
	return nil
}

func (c *Client) ObsCall(encryptedParams common.EncryptedParamsCall) responses.Call {
	timeoutCtx, cancel := context.WithTimeout(context.Background(), c.config.EnclaveRPCTimeout)
	defer cancel()

	response, err := c.protoClient.ObsCall(timeoutCtx, &generated.ObsCallRequest{
		EncryptedParams: encryptedParams,
	})
	if err != nil {
		return responses.AsPlaintextError(err)
	}
	return *responses.ToEnclaveResponse(response.EncodedEnclaveResponse)
}

func (c *Client) GetTransactionCount(encryptedParams common.EncryptedParamsGetTxCount) responses.TxCount {
	timeoutCtx, cancel := context.WithTimeout(context.Background(), c.config.EnclaveRPCTimeout)
	defer cancel()

	response, err := c.protoClient.GetTransactionCount(timeoutCtx, &generated.GetTransactionCountRequest{EncryptedParams: encryptedParams})
	if err != nil {
		return responses.AsPlaintextError(err)
	}
	return *responses.ToEnclaveResponse(response.EncodedEnclaveResponse)
}

func (c *Client) Stop() error {
	timeoutCtx, cancel := context.WithTimeout(context.Background(), c.config.EnclaveRPCTimeout)
	defer cancel()

	_, err := c.protoClient.Stop(timeoutCtx, &generated.StopRequest{})
	if err != nil {
		return fmt.Errorf("could not stop enclave: %w", err)
	}
	return nil
}

func (c *Client) GetTransaction(encryptedParams common.EncryptedParamsGetTxByHash) responses.TxByHash {
	timeoutCtx, cancel := context.WithTimeout(context.Background(), c.config.EnclaveRPCTimeout)
	defer cancel()

	resp, err := c.protoClient.GetTransaction(timeoutCtx, &generated.GetTransactionRequest{EncryptedParams: encryptedParams})
	if err != nil {
		return responses.AsPlaintextError(err)
	}
	return *responses.ToEnclaveResponse(resp.EncodedEnclaveResponse)
}

func (c *Client) GetTransactionReceipt(encryptedParams common.EncryptedParamsGetTxReceipt) responses.TxReceipt {
	timeoutCtx, cancel := context.WithTimeout(context.Background(), c.config.EnclaveRPCTimeout)
	defer cancel()

	response, err := c.protoClient.GetTransactionReceipt(timeoutCtx, &generated.GetTransactionReceiptRequest{EncryptedParams: encryptedParams})
	if err != nil {
		return responses.AsPlaintextError(err)
	}
	return *responses.ToEnclaveResponse(response.EncodedEnclaveResponse)
}

func (c *Client) AddViewingKey(viewingKeyBytes []byte, signature []byte) error {
	timeoutCtx, cancel := context.WithTimeout(context.Background(), c.config.EnclaveRPCTimeout)
	defer cancel()

	_, err := c.protoClient.AddViewingKey(timeoutCtx, &generated.AddViewingKeyRequest{
		ViewingKey: viewingKeyBytes,
		Signature:  signature,
	})
	if err != nil {
		return err
	}
	return nil
}

func (c *Client) GetBalance(encryptedParams common.EncryptedParamsGetBalance) responses.Balance {
	timeoutCtx, cancel := context.WithTimeout(context.Background(), c.config.EnclaveRPCTimeout)
	defer cancel()

	resp, err := c.protoClient.GetBalance(timeoutCtx, &generated.GetBalanceRequest{
		EncryptedParams: encryptedParams,
	})
	if err != nil {
		return responses.AsPlaintextError(err)
	}
	return *responses.ToEnclaveResponse(resp.EncodedEnclaveResponse)
}

func (c *Client) GetCode(address gethcommon.Address, batchHash *gethcommon.Hash) ([]byte, error) {
	timeoutCtx, cancel := context.WithTimeout(context.Background(), c.config.EnclaveRPCTimeout)
	defer cancel()

	resp, err := c.protoClient.GetCode(timeoutCtx, &generated.GetCodeRequest{
		Address:    address.Bytes(),
		RollupHash: batchHash.Bytes(),
	})
	if err != nil {
		return nil, err
	}
	return resp.Code, nil
}

func (c *Client) Subscribe(id gethrpc.ID, encryptedParams common.EncryptedParamsLogSubscription) error {
	timeoutCtx, cancel := context.WithTimeout(context.Background(), c.config.EnclaveRPCTimeout)
	defer cancel()

	_, err := c.protoClient.Subscribe(timeoutCtx, &generated.SubscribeRequest{
		Id:                    []byte(id),
		EncryptedSubscription: encryptedParams,
	})
	return err
}

func (c *Client) Unsubscribe(id gethrpc.ID) error {
	timeoutCtx, cancel := context.WithTimeout(context.Background(), c.config.EnclaveRPCTimeout)
	defer cancel()

	_, err := c.protoClient.Unsubscribe(timeoutCtx, &generated.UnsubscribeRequest{
		Id: []byte(id),
	})
	return err
}

func (c *Client) EstimateGas(encryptedParams common.EncryptedParamsEstimateGas) responses.Gas {
	timeoutCtx, cancel := context.WithTimeout(context.Background(), c.config.EnclaveRPCTimeout)
	defer cancel()

	resp, err := c.protoClient.EstimateGas(timeoutCtx, &generated.EstimateGasRequest{
		EncryptedParams: encryptedParams,
	})
	if err != nil {
		return responses.AsPlaintextError(err)
	}

	return *responses.ToEnclaveResponse(resp.EncodedEnclaveResponse)
}

func (c *Client) GetLogs(encryptedParams common.EncryptedParamsGetLogs) responses.Logs {
	timeoutCtx, cancel := context.WithTimeout(context.Background(), c.config.EnclaveRPCTimeout)
	defer cancel()

	resp, err := c.protoClient.GetLogs(timeoutCtx, &generated.GetLogsRequest{
		EncryptedParams: encryptedParams,
	})
	if err != nil {
		return responses.AsPlaintextError(err)
	}
	return *responses.ToEnclaveResponse(resp.EncodedEnclaveResponse)
}

func (c *Client) HealthCheck() (bool, error) {
	timeoutCtx, cancel := context.WithTimeout(context.Background(), c.config.EnclaveRPCTimeout)
	defer cancel()

	resp, err := c.protoClient.HealthCheck(timeoutCtx, &generated.EmptyArgs{})
	if err != nil {
		return false, err
	}
	return resp.Status, nil
}

func (c *Client) CreateBatch() (*common.ExtBatch, error) {
	timeoutCtx, cancel := context.WithTimeout(context.Background(), c.config.EnclaveRPCTimeout+10*time.Second)
	defer cancel()

	resp, err := c.protoClient.CreateBatch(timeoutCtx, &generated.CreateBatchRequest{})
	if err != nil {
		return nil, err
	}
	return rpc.FromExtBatchMsg(resp.Msg), nil
}

func (c *Client) CreateRollup() (*common.ExtRollup, error) {
	timeoutCtx, cancel := context.WithTimeout(context.Background(), c.config.EnclaveRPCTimeout+10*time.Second)
	defer cancel()

	resp, err := c.protoClient.CreateRollup(timeoutCtx, &generated.CreateRollupRequest{})
	if err != nil {
		return nil, err
	}
	return rpc.FromExtRollupMsg(resp.Msg), nil
}

func (c *Client) DebugTraceTransaction(hash gethcommon.Hash, config *tracers.TraceConfig) (json.RawMessage, error) {
	timeoutCtx, cancel := context.WithTimeout(context.Background(), c.config.EnclaveRPCTimeout)
	defer cancel()

	confBytes, err := json.Marshal(config)
	if err != nil {
		return nil, err
	}

	resp, err := c.protoClient.DebugTraceTransaction(timeoutCtx, &generated.DebugTraceTransactionRequest{
		TxHash: hash.Bytes(),
		Config: confBytes,
	})
	if err != nil {
		return nil, err
	}
	return json.RawMessage(resp.Msg), nil
}

<<<<<<< HEAD
func (c *Client) StreamBatches(from *common.L2BatchHash) (chan common.StreamBatchResponse, func()) {
	batchChan := make(chan common.StreamBatchResponse, 10)
	timeoutCtx, cancel := context.WithCancel(context.Background())

	request := &generated.StreamBatchesRequest{}
	if from != nil {
		request.KnownHead = from.Bytes()
	}

	stream, err := c.protoClient.StreamBatches(timeoutCtx, request)
	if err != nil {
		c.logger.Error("Error opening batch stream.", log.ErrKey, err)
		close(batchChan)
		cancel()
		return batchChan, func() {}
	}

	stop := false

	go func() {
		defer cancel()
		for {
			// todo - atomic
			if stop {
				if err := stream.CloseSend(); err != nil {
					c.logger.Error("Client is unable to close batch stream", log.ErrKey, err)
				}

				break
			}

			batchMsg, err := stream.Recv()
			if err != nil {
				c.logger.Error("Error receiving batch from stream.", log.ErrKey, err)
				// log error?
				close(batchChan)
				break
			}

			var decoded common.StreamBatchResponse
			if err := json.Unmarshal(batchMsg.Batch, &decoded); err != nil {
				c.logger.Error("Error unmarshling batch from stream.", log.ErrKey, err)
				close(batchChan)
				break
			}

			batchChan <- decoded
		}
	}()

	return batchChan, func() { stop = true }
=======
func (c *Client) DebugEventLogRelevancy(hash gethcommon.Hash) (json.RawMessage, error) {
	timeoutCtx, cancel := context.WithTimeout(context.Background(), c.config.EnclaveRPCTimeout)
	defer cancel()

	resp, err := c.protoClient.DebugEventLogRelevancy(timeoutCtx, &generated.DebugEventLogRelevancyRequest{
		TxHash: hash.Bytes(),
	})
	if err != nil {
		return nil, err
	}
	return json.RawMessage(resp.Msg), nil
>>>>>>> a1a30083
}<|MERGE_RESOLUTION|>--- conflicted
+++ resolved
@@ -378,7 +378,6 @@
 	return json.RawMessage(resp.Msg), nil
 }
 
-<<<<<<< HEAD
 func (c *Client) StreamBatches(from *common.L2BatchHash) (chan common.StreamBatchResponse, func()) {
 	batchChan := make(chan common.StreamBatchResponse, 10)
 	timeoutCtx, cancel := context.WithCancel(context.Background())
@@ -430,7 +429,7 @@
 	}()
 
 	return batchChan, func() { stop = true }
-=======
+}
 func (c *Client) DebugEventLogRelevancy(hash gethcommon.Hash) (json.RawMessage, error) {
 	timeoutCtx, cancel := context.WithTimeout(context.Background(), c.config.EnclaveRPCTimeout)
 	defer cancel()
@@ -442,5 +441,4 @@
 		return nil, err
 	}
 	return json.RawMessage(resp.Msg), nil
->>>>>>> a1a30083
 }