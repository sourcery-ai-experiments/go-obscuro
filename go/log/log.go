--- conflicted
+++ resolved
@@ -28,13 +28,6 @@
 	logFile = f
 }
 
-<<<<<<< HEAD
-func Trace(msg string, args ...interface{}) {
-	// fmt.Printf(msg+"\n", args...)
-}
-
-func Log(msg string, args ...interface{}) {
-=======
 func Error(msg string, args ...interface{}) {
 	write("ERROR: "+msg, args...)
 }
@@ -62,19 +55,14 @@
 	} else {
 		wMsg = fmt.Sprintf(msg, args...)
 	}
->>>>>>> 243c0e95
 	if logFile == nil {
 		// defaults to outputting logs to stdout
 		// things like unit tests don't require a logfile
-		fmt.Printf(msg+"\n", args...)
+		fmt.Println(msg)
 		return
 	}
 
-<<<<<<< HEAD
-	_, err := logFile.WriteString(fmt.Sprintf("%d %s\n", makeTimestamp(), fmt.Sprintf(msg, args...)))
-=======
 	_, err := logFile.WriteString(fmt.Sprintf("%d %s\n", makeTimestamp(), wMsg))
->>>>>>> 243c0e95
 	if err != nil {
 		panic(fmt.Errorf("logger could not write to log file: %w", err))
 	}
