--- conflicted
+++ resolved
@@ -7,11 +7,7 @@
 
 const (
 	L2GenesisHeight = uint64(0)
-<<<<<<< HEAD
-	L1GenesisHeight = uint64(1)
-=======
 	L1GenesisHeight = uint64(0)
->>>>>>> 2f8968e8
 )
 
 // Number of blocks deep a transaction must be before being considered safe from reorganisations.
