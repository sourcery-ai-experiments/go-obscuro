--- conflicted
+++ resolved
@@ -19,14 +19,10 @@
 	"github.com/obscuronet/obscuro-playground/go/obscuronode/enclave/mempool"
 	"github.com/obscuronet/obscuro-playground/go/obscuronode/nodecommon"
 
-<<<<<<< HEAD
 	obscurocore "github.com/obscuronet/obscuro-playground/go/obscuronode/enclave/core"
-=======
-const (
-	ChainID     = 777 // The unique ID for the Obscuro chain. Required for Geth signing.
-	msgNoRollup = "could not fetch rollup"
->>>>>>> ca02de0a
 )
+
+const msgNoRollup = "could not fetch rollup"
 
 type StatsCollector interface {
 	// L2Recalc registers when a node has to discard the speculative work built on top of the winner of the gossip round.
