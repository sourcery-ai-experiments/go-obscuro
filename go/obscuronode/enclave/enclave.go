package enclave

import (
	"bytes"
	"crypto/rand"
	"crypto/rsa"
	"crypto/sha512"
	"crypto/x509"
	"errors"
	"fmt"
	"math/big"
	"sync"

	"github.com/obscuronet/obscuro-playground/go/obscuronode/config"

	"github.com/obscuronet/obscuro-playground/go/obscuronode/enclave/evm"

	"github.com/ethereum/go-ethereum/common"
	"github.com/ethereum/go-ethereum/core"
	"github.com/ethereum/go-ethereum/core/state"
	"github.com/ethereum/go-ethereum/core/types"
	"github.com/obscuronet/obscuro-playground/go/ethclient/erc20contractlib"
	"github.com/obscuronet/obscuro-playground/go/ethclient/mgmtcontractlib"
	"github.com/obscuronet/obscuro-playground/go/log"
	"github.com/obscuronet/obscuro-playground/go/obscurocommon"
	"github.com/obscuronet/obscuro-playground/go/obscuronode/enclave/db"
	"github.com/obscuronet/obscuro-playground/go/obscuronode/enclave/mempool"
	"github.com/obscuronet/obscuro-playground/go/obscuronode/nodecommon"

	obscurocore "github.com/obscuronet/obscuro-playground/go/obscuronode/enclave/core"
)

const msgNoRollup = "could not fetch rollup"

type StatsCollector interface {
	// L2Recalc registers when a node has to discard the speculative work built on top of the winner of the gossip round.
	L2Recalc(id common.Address)
	RollupWithMoreRecentProof()
}

type enclaveImpl struct {
	config         config.EnclaveConfig
	nodeShortID    uint64
	storage        db.Storage
	blockResolver  db.BlockResolver
	mempool        mempool.Manager
	statsCollector StatsCollector
	l1Blockchain   *core.BlockChain

	txCh                 chan nodecommon.L2Tx
	roundWinnerCh        chan *obscurocore.Rollup
	exitCh               chan bool
	speculativeWorkInCh  chan bool
	speculativeWorkOutCh chan speculativeWork

	mgmtContractLib     mgmtcontractlib.MgmtContractLib
	erc20ContractLib    erc20contractlib.ERC20ContractLib
	attestationProvider AttestationProvider // interface for producing attestation reports and verifying them
	publicKeySerialized []byte
	privateKey          *rsa.PrivateKey

	blockProcessingMutex sync.Mutex
}

func (e *enclaveImpl) IsReady() error {
	return nil // The enclave is local so it is always ready
}

func (e *enclaveImpl) StopClient() {
	// The enclave is local so there is no client to stop
}

func (e *enclaveImpl) Start(block types.Block) {
	if e.config.SpeculativeExecution {
		// start the speculative rollup execution loop on its own go routine
		go e.start(block)
	}
}

func (e *enclaveImpl) start(block types.Block) {
	env := processingEnvironment{processedTxsMap: make(map[common.Hash]nodecommon.L2Tx)}
	// determine whether the block where the speculative execution will start already contains Obscuro state
	blockState, f := e.storage.FetchBlockState(block.Hash())
	if f {
		env.headRollup, _ = e.storage.FetchRollup(blockState.HeadRollup)
		if env.headRollup != nil {
			env.state = e.storage.CreateStateDB(env.headRollup.Hash())
		}
	}

	for {
		select {
		// A new winner was found after gossiping. Start speculatively executing incoming transactions to already have a rollup ready when the next round starts.
		case winnerRollup := <-e.roundWinnerCh:
			hash := winnerRollup.Hash()
			env.header = obscurocore.NewHeader(&hash, winnerRollup.Header.Number+1, e.config.HostID)
			env.headRollup = winnerRollup
			env.state = e.storage.CreateStateDB(winnerRollup.Hash())
			log.Trace(fmt.Sprintf(">   Agg%d: Create new speculative env  r_%d(%d).",
				e.nodeShortID,
				obscurocommon.ShortHash(winnerRollup.Header.Hash()),
				winnerRollup.Header.Number,
			))

			// determine the transactions that were not yet included
			env.processedTxs = currentTxs(winnerRollup, e.mempool.FetchMempoolTxs(), e.storage)
			env.processedTxsMap = makeMap(env.processedTxs)

			// calculate the State after executing them
			evm.ExecuteTransactions(env.processedTxs, env.state, env.headRollup.Header, e.storage, e.chainID)

		case tx := <-e.txCh:
			// only process transactions if there is already a rollup to use as parent
			if env.headRollup != nil {
				_, found := env.processedTxsMap[tx.Hash()]
				if !found {
					env.processedTxsMap[tx.Hash()] = tx
					env.processedTxs = append(env.processedTxs, tx)
					evm.ExecuteTransactions([]nodecommon.L2Tx{tx}, env.state, env.header, e.storage, e.chainID)
				}
			}

		case <-e.speculativeWorkInCh:
			if env.header == nil {
				e.speculativeWorkOutCh <- speculativeWork{found: false}
			} else {
				b := make([]nodecommon.L2Tx, 0, len(env.processedTxs))
				b = append(b, env.processedTxs...)
				e.speculativeWorkOutCh <- speculativeWork{
					found: true,
					r:     env.headRollup,
					s:     env.state,
					h:     env.header,
					txs:   b,
				}
			}

		case <-e.exitCh:
			return
		}
	}
}

func (e *enclaveImpl) ProduceGenesis(blkHash common.Hash) nodecommon.BlockSubmissionResponse {
	rolGenesis := obscurocore.NewRollup(blkHash, nil, obscurocommon.L2GenesisHeight, common.HexToAddress("0x0"), []nodecommon.L2Tx{}, []nodecommon.Withdrawal{}, obscurocommon.GenerateNonce(), common.BigToHash(big.NewInt(0)))
	b, f := e.storage.FetchBlock(blkHash)
	if !f {
		log.Panic("Could not find the block used as proof for the genesis rollup.")
	}
	return nodecommon.BlockSubmissionResponse{
		ProducedRollup: rolGenesis.ToExtRollup(),
		BlockHeader:    b.Header(),
		IngestedBlock:  true,
	}
}

// IngestBlocks is used to update the enclave with the full history of the L1 chain to date.
func (e *enclaveImpl) IngestBlocks(blocks []*types.Block) []nodecommon.BlockSubmissionResponse {
	result := make([]nodecommon.BlockSubmissionResponse, len(blocks))
	for i, block := range blocks {
		// We ignore a failure on the genesis block, since insertion of the genesis also produces a failure in Geth
		// (at least with Clique, where it fails with a `vote nonce not 0x00..0 or 0xff..f`).
		if ingestionFailedResponse := e.insertBlockIntoL1Chain(block); !e.isGenesisBlock(block) && ingestionFailedResponse != nil {
			result[i] = *ingestionFailedResponse
			return result // We return early, as all descendant blocks will also fail verification.
		}

		e.storage.StoreBlock(block)
		bs := updateState(block, e.blockResolver, e.mgmtContractLib, e.erc20ContractLib, e.storage, e.storage, e.nodeShortID, e.chainID)
		if bs == nil {
			result[i] = e.noBlockStateBlockSubmissionResponse(block)
		} else {
			var rollup nodecommon.ExtRollup
			if bs.FoundNewRollup {
				hr, f := e.storage.FetchRollup(bs.HeadRollup)
				if !f {
					log.Panic(msgNoRollup)
				}

				rollup = hr.ToExtRollup()
			}
			result[i] = e.blockStateBlockSubmissionResponse(bs, rollup)
		}
	}

	return result
}

// SubmitBlock is used to update the enclave with an additional L1 block.
func (e *enclaveImpl) SubmitBlock(block types.Block) nodecommon.BlockSubmissionResponse {
	e.blockProcessingMutex.Lock()
	defer e.blockProcessingMutex.Unlock()

	// The genesis block should always be ingested, not submitted, so we ignore it if it's passed in here.
	if e.isGenesisBlock(&block) {
		return nodecommon.BlockSubmissionResponse{IngestedBlock: false, BlockNotIngestedCause: "Block was genesis block."}
	}

	_, foundBlock := e.storage.FetchBlock(block.Hash())
	if foundBlock {
		return nodecommon.BlockSubmissionResponse{IngestedBlock: false, BlockNotIngestedCause: "Block already ingested."}
	}

	if ingestionFailedResponse := e.insertBlockIntoL1Chain(&block); ingestionFailedResponse != nil {
		return *ingestionFailedResponse
	}

	_, f := e.storage.FetchBlock(block.Header().ParentHash)
	if !f && block.NumberU64() > obscurocommon.L1GenesisHeight {
		return nodecommon.BlockSubmissionResponse{IngestedBlock: false, BlockNotIngestedCause: "Block parent not stored."}
	}

	// Only store the block if the parent is available.
	stored := e.storage.StoreBlock(&block)
	if !stored {
		return nodecommon.BlockSubmissionResponse{IngestedBlock: false}
	}

	blockState := updateState(&block, e.blockResolver, e.mgmtContractLib, e.erc20ContractLib, e.storage, e.storage, e.nodeShortID, e.chainID)
	if blockState == nil {
		return e.noBlockStateBlockSubmissionResponse(&block)
	}

	// todo - A verifier node will not produce rollups, we can check the e.mining to get the node behaviour
	hr, f := e.storage.FetchRollup(blockState.HeadRollup)
	if !f {
		log.Panic(msgNoRollup)
	}
	e.mempool.RemoveMempoolTxs(historicTxs(hr, e.storage))
	r := e.produceRollup(&block, blockState)
	// todo - should store proposal rollups in a different storage as they are ephemeral (round based)
	e.storage.StoreRollup(r)

	nodecommon.LogWithID(e.nodeShortID, "Processed block: b_%d(%d)", obscurocommon.ShortHash(block.Hash()), block.NumberU64())

	return e.blockStateBlockSubmissionResponse(blockState, r.ToExtRollup())
}

func (e *enclaveImpl) SubmitRollup(rollup nodecommon.ExtRollup) {
	r := obscurocore.Rollup{
		Header:       rollup.Header,
		Transactions: obscurocore.DecryptTransactions(rollup.Txs),
	}

	// only store if the parent exists
	_, found := e.storage.FetchRollup(r.Header.ParentHash)
	if found {
		e.storage.StoreRollup(&r)
	} else {
		nodecommon.LogWithID(e.nodeShortID, "Received rollup with no parent: r_%d", obscurocommon.ShortHash(r.Hash()))
	}
}

func (e *enclaveImpl) SubmitTx(tx nodecommon.EncryptedTx) error {
	decryptedTx := obscurocore.DecryptTx(tx)
	err := verifySignature(e.config.ChainID, &decryptedTx)
	if err != nil {
		return err
	}
	e.mempool.AddMempoolTx(decryptedTx)
	if e.config.SpeculativeExecution {
		e.txCh <- decryptedTx
	}
	return nil
}

// Checks that the L2Tx has a valid signature.
func verifySignature(chainID int64, decryptedTx *nodecommon.L2Tx) error {
	signer := types.NewLondonSigner(big.NewInt(chainID))
	_, err := types.Sender(signer, decryptedTx)
	return err
}

func (e *enclaveImpl) RoundWinner(parent obscurocommon.L2RootHash) (nodecommon.ExtRollup, bool, error) {
	head, found := e.storage.FetchRollup(parent)
	if !found {
		return nodecommon.ExtRollup{}, false, fmt.Errorf("rollup not found: r_%s", parent)
	}

	nodecommon.LogWithID(e.nodeShortID, "Round winner height: %d", head.Header.Number)
	rollupsReceivedFromPeers := e.storage.FetchRollups(head.Header.Number + 1)
	// filter out rollups with a different Parent
	var usefulRollups []*obscurocore.Rollup
	for _, rol := range rollupsReceivedFromPeers {
		p := e.storage.ParentRollup(rol)
		if p.Hash() == head.Hash() {
			usefulRollups = append(usefulRollups, rol)
		}
	}

	parentState := e.storage.CreateStateDB(head.Hash())
	// determine the winner of the round
	winnerRollup, _ := e.findRoundWinner(usefulRollups, head, parentState, e.blockResolver, e.storage)
	if e.config.SpeculativeExecution {
		go e.notifySpeculative(winnerRollup)
	}

	// we are the winner
	if winnerRollup.Header.Agg == e.config.HostID {
		v := e.blockResolver.Proof(winnerRollup)
		w := e.storage.ParentRollup(winnerRollup)
		nodecommon.LogWithID(e.nodeShortID, "Publish rollup=r_%d(%d)[r_%d]{proof=b_%d(%d)}. Num Txs: %d. Txs: %v.  State=%v. ",
			obscurocommon.ShortHash(winnerRollup.Hash()), winnerRollup.Header.Number,
			obscurocommon.ShortHash(w.Hash()),
			obscurocommon.ShortHash(v.Hash()),
			v.NumberU64(),
			len(winnerRollup.Transactions),
			printTxs(winnerRollup.Transactions),
			winnerRollup.Header.State,
		)
		return winnerRollup.ToExtRollup(), true, nil
	}
	return nodecommon.ExtRollup{}, false, nil
}

func (e *enclaveImpl) notifySpeculative(winnerRollup *obscurocore.Rollup) {
	e.roundWinnerCh <- winnerRollup
}

func (e *enclaveImpl) Balance(address common.Address) uint64 {
	// todo user encryption
	hs := e.storage.FetchHeadState()
	if hs == nil {
		panic("Not initialised")
	}
	r, f := e.storage.FetchRollup(hs.HeadRollup)
	if !f {
		panic("not found")
	}
	s := e.storage.CreateStateDB(hs.HeadRollup)
	return evm.BalanceOfErc20(address, s, r.Header, e.storage, e.chainID)
}

func (e *enclaveImpl) Nonce(address common.Address) uint64 {
	// todo user encryption
	hs := e.storage.FetchHeadState()
	if hs == nil {
		return 0
	}
	s := e.storage.CreateStateDB(hs.HeadRollup)
	return s.GetNonce(address)
}

func (e *enclaveImpl) produceRollup(b *types.Block, bs *obscurocore.BlockState) *obscurocore.Rollup {
	headRollup, f := e.storage.FetchRollup(bs.HeadRollup)
	if !f {
		log.Panic(msgNoRollup)
	}

	// These variables will be used to create the new rollup
	var newRollupTxs obscurocore.L2Txs
	var newRollupState *state.StateDB
	var newRollupHeader *nodecommon.Header

<<<<<<< HEAD
	/*
			speculativeExecutionSucceeded := false
		   todo - reenable
			if e.speculativeExecutionEnabled {
				// retrieve the speculatively calculated State based on the previous winner and the incoming transactions
				e.speculativeWorkInCh <- true
				speculativeRollup := <-e.speculativeWorkOutCh

				newRollupTxs = speculativeRollup.txs
				newRollupState = speculativeRollup.s
				newRollupHeader = speculativeRollup.h

				// the speculative execution has been processing on top of the wrong parent - due to failure in gossip or publishing to L1
				// or speculative execution is disabled
				speculativeExecutionSucceeded = speculativeRollup.found && (speculativeRollup.r.Hash() == bs.HeadRollup)

				if !speculativeExecutionSucceeded && speculativeRollup.r != nil {
					nodecommon.LogWithID(e.nodeShortID, "Recalculate. speculative=r_%d(%d), published=r_%d(%d)",
						obscurocommon.ShortHash(speculativeRollup.r.Hash()),
						speculativeRollup.r.Header.Number,
						obscurocommon.ShortHash(bs.HeadRollup),
						headRollup.Header.Number)
					if e.statsCollector != nil {
						e.statsCollector.L2Recalc(e.nodeID)
					}
				}
=======
	speculativeExecutionSucceeded := false

	if e.config.SpeculativeExecution {
		// retrieve the speculatively calculated State based on the previous winner and the incoming transactions
		e.speculativeWorkInCh <- true
		speculativeRollup := <-e.speculativeWorkOutCh

		newRollupTxs = speculativeRollup.txs
		newRollupState = speculativeRollup.s
		newRollupHeader = speculativeRollup.h

		// the speculative execution has been processing on top of the wrong parent - due to failure in gossip or publishing to L1
		// or speculative execution is disabled
		speculativeExecutionSucceeded = speculativeRollup.found && (speculativeRollup.r.Hash() == bs.HeadRollup)

		if !speculativeExecutionSucceeded && speculativeRollup.r != nil {
			nodecommon.LogWithID(e.nodeShortID, "Recalculate. speculative=r_%d(%d), published=r_%d(%d)",
				obscurocommon.ShortHash(speculativeRollup.r.Hash()),
				speculativeRollup.r.Header.Number,
				obscurocommon.ShortHash(bs.HeadRollup),
				headRollup.Header.Number)
			if e.statsCollector != nil {
				e.statsCollector.L2Recalc(e.config.HostID)
>>>>>>> c4ed43c0
			}
	*/

	successfulTransactions := make([]nodecommon.L2Tx, 0)
	// if !speculativeExecutionSucceeded {
	// In case the speculative execution thread has not succeeded in producing a valid rollup
	// we have to create a new one from the mempool transactions
	newRollupHeader = obscurocore.NewHeader(&bs.HeadRollup, headRollup.Header.Number+1, e.nodeID)
	newRollupTxs = currentTxs(headRollup, e.mempool.FetchMempoolTxs(), e.storage)
	newRollupState = e.storage.CreateStateDB(bs.HeadRollup)
	receipts := evm.ExecuteTransactions(newRollupTxs, newRollupState, newRollupHeader, e.storage, e.chainID)
	// todo - only transactions that fail because of the nonce should be excluded
	for _, tx := range newRollupTxs {
		_, f := receipts[tx.Hash()]
		if f {
			successfulTransactions = append(successfulTransactions, tx)
		} else {
			log.Info(">   Agg%d: Excluding transaction %d", obscurocommon.ShortAddress(e.nodeID), obscurocommon.ShortHash(tx.Hash()))
		}
	}

<<<<<<< HEAD
=======
	if !speculativeExecutionSucceeded {
		// In case the speculative execution thread has not succeeded in producing a valid rollup
		// we have to create a new one from the mempool transactions
		newRollupHeader = obscurocore.NewHeader(&bs.HeadRollup, headRollup.Header.Number+1, e.config.HostID)
		newRollupTxs = currentTxs(headRollup, e.mempool.FetchMempoolTxs(), e.storage)

		newRollupState = e.storage.CreateStateDB(bs.HeadRollup)
		executeTransactions(newRollupTxs, newRollupState, newRollupHeader)
	}

>>>>>>> c4ed43c0
	// always process deposits last, either on top of the rollup produced speculatively or the newly created rollup
	// process deposits from the proof of the parent to the current block (which is the proof of the new rollup)
	proof := e.blockResolver.Proof(headRollup)
	depositTxs := extractDeposits(proof, b, e.blockResolver, e.erc20ContractLib, newRollupState, e.chainID)
	depositReceipts := evm.ExecuteTransactions(depositTxs, newRollupState, newRollupHeader, e.storage, e.chainID)
	for _, tx := range depositTxs {
		if depositReceipts[tx.Hash()] == nil {
			panic("Should not happen")
		}
	}

	// Create a new rollup based on the proof of inclusion of the previous, including all new transactions
	rootHash, err := newRollupState.Commit(true)
	if err != nil {
		return nil
	}
	r := obscurocore.NewRollupFromHeader(newRollupHeader, b.Hash(), successfulTransactions, obscurocommon.GenerateNonce(), rootHash)

	// Postprocessing - withdrawals
	r.Header.Withdrawals = e.rollupPostProcessingWithdrawals(&r, newRollupState, receipts)

	return &r
}

func (e *enclaveImpl) GetTransaction(txHash common.Hash) *nodecommon.L2Tx {
	// todo add some sort of cache
	hs := e.storage.FetchHeadState()
	if hs == nil {
		panic("should not happen")
	}
	rollup, found := e.storage.FetchRollup(hs.HeadRollup)
	if !found {
		log.Panic("could not fetch block's head rollup")
	}

	for {
		txs := rollup.Transactions
		for _, tx := range txs {
			if tx.Hash() == txHash {
				return &tx
			}
		}
		rollup = e.storage.ParentRollup(rollup)
		if rollup == nil || rollup.Header.Number == obscurocommon.L2GenesisHeight {
			return nil
		}
	}
}

func (e *enclaveImpl) Stop() error {
	if e.config.SpeculativeExecution {
		e.exitCh <- true
	}
	return nil
}

func (e *enclaveImpl) Attestation() *obscurocommon.AttestationReport {
	if e.publicKeySerialized == nil {
		panic("public key not initialized, we can't produce the attestation report")
	}
	report, err := e.attestationProvider.GetReport(e.publicKeySerialized, e.config.HostID)
	if err != nil {
		panic("Failed to produce remote report.")
	}
	return report
}

// GenerateSecret - the genesis enclave is responsible with generating the secret entropy
func (e *enclaveImpl) GenerateSecret() obscurocommon.EncryptedSharedEnclaveSecret {
	secret := make([]byte, 32)
	n, err := rand.Read(secret)
	if n != 32 || err != nil {
		log.Panic("could not generate secret. Cause: %s", err)
	}
	e.storage.StoreSecret(secret)
	encSec, err := e.encryptSecret(e.publicKeySerialized, secret)
	if err != nil {
		log.Panic("failed to encrypt secret. Cause: %s", err)
	}
	return encSec
}

// InitEnclave - initialise an enclave with a seed received by another enclave
func (e *enclaveImpl) InitEnclave(s obscurocommon.EncryptedSharedEnclaveSecret) error {
	secret, err := e.decryptSecret(s)
	if err != nil {
		return err
	}
	e.storage.StoreSecret(secret)
	log.Trace(">   Agg%d: Secret decrypted and stored. Secret: %v", e.nodeShortID, secret)
	return nil
}

// ShareSecret verifies the request and if it trusts the report and the public key it will return the secret encrypted with that public key.
func (e *enclaveImpl) ShareSecret(att *obscurocommon.AttestationReport) (obscurocommon.EncryptedSharedEnclaveSecret, error) {
	// First we verify the attestation report has come from a valid obscuro enclave running in a verified TEE.
	data, err := e.attestationProvider.VerifyReport(att)
	if err != nil {
		return nil, err
	}
	// Then we verify the public key provided has come from the same enclave as that attestation report
	if err = verifyIdentity(data, att); err != nil {
		return nil, err
	}
	nodecommon.LogWithID(e.nodeShortID, "Successfully verified attestation and identity. Owner: %s", att.Owner)

	secret := e.storage.FetchSecret()
	if secret == nil {
		return nil, errors.New("secret was nil, no secret to share - this shouldn't happen")
	}
	return e.encryptSecret(att.PubKey, secret)
}

func verifyIdentity(data []byte, att *obscurocommon.AttestationReport) error {
	expectedIDHash := getIDHash(att.Owner, att.PubKey)
	// we trim the actual data because data extracted from the verified attestation is always 64 bytes long (padded with zeroes at the end)
	if !bytes.Equal(expectedIDHash, data[:len(expectedIDHash)]) {
		return fmt.Errorf("failed to verify hash for attestation report with owner: %s", att.Owner)
	}
	return nil
}

func (e *enclaveImpl) IsInitialised() bool {
	return e.storage.FetchSecret() != nil
}

func (e *enclaveImpl) isGenesisBlock(block *types.Block) bool {
	return e.l1Blockchain != nil && block.Hash() == e.l1Blockchain.Genesis().Hash()
}

// Inserts the block into the L1 chain if it exists and the block is not the genesis block. Returns a non-nil
// BlockSubmissionResponse if the insertion failed.
func (e *enclaveImpl) insertBlockIntoL1Chain(block *types.Block) *nodecommon.BlockSubmissionResponse {
	if e.l1Blockchain != nil {
		_, err := e.l1Blockchain.InsertChain(types.Blocks{block})
		if err != nil {
			causeMsg := fmt.Sprintf("Block was invalid: %v", err)
			return &nodecommon.BlockSubmissionResponse{IngestedBlock: false, BlockNotIngestedCause: causeMsg}
		}
	}
	return nil
}

func (e *enclaveImpl) noBlockStateBlockSubmissionResponse(block *types.Block) nodecommon.BlockSubmissionResponse {
	return nodecommon.BlockSubmissionResponse{
		BlockHeader:   block.Header(),
		IngestedBlock: true,
		FoundNewHead:  false,
	}
}

func (e *enclaveImpl) blockStateBlockSubmissionResponse(bs *obscurocore.BlockState, rollup nodecommon.ExtRollup) nodecommon.BlockSubmissionResponse {
	headRollup, f := e.storage.FetchRollup(bs.HeadRollup)
	if !f {
		log.Panic(msgNoRollup)
	}

	headBlock, f := e.storage.FetchBlock(bs.Block)
	if !f {
		log.Panic("could not fetch block")
	}

	var head *nodecommon.Header
	if bs.FoundNewRollup {
		head = headRollup.Header
	}
	return nodecommon.BlockSubmissionResponse{
		BlockHeader:    headBlock.Header(),
		ProducedRollup: rollup,
		IngestedBlock:  true,
		FoundNewHead:   bs.FoundNewRollup,
		RollupHead:     head,
	}
}

func generateKeyPair() *rsa.PrivateKey {
	// todo: This should be generated deterministically based on some enclave attributes if possible
	key, err := rsa.GenerateKey(rand.Reader, 2048)
	if err != nil {
		panic("Failed to create RSA key")
	}
	return key
}

// Todo - implement with better crypto
func (e *enclaveImpl) decryptSecret(secret obscurocommon.EncryptedSharedEnclaveSecret) ([]byte, error) {
	if e.privateKey == nil {
		return nil, errors.New("private key not found - shouldn't happen")
	}
	return DecryptWithPrivateKey(secret, e.privateKey)
}

// Todo - implement with better crypto
func (e *enclaveImpl) encryptSecret(pubKeyEncoded []byte, secret obscurocore.SharedEnclaveSecret) (obscurocommon.EncryptedSharedEnclaveSecret, error) {
	nodecommon.LogWithID(e.nodeShortID, "Encrypting secret with public key %s", common.Bytes2Hex(pubKeyEncoded))
	key, err := x509.ParsePKCS1PublicKey(pubKeyEncoded)
	if err != nil {
		return nil, fmt.Errorf("failed to parse public key %w", err)
	}

	encKey, err := EncryptWithPublicKey(secret, key)
	if err != nil {
		nodecommon.LogWithID(e.nodeShortID, "Failed to encrypt key, err: %s\nsecret: %v\npubkey: %v\nencKey:%v", err, secret, pubKeyEncoded, encKey)
	}
	return encKey, err
}

// internal structure to pass information.
type speculativeWork struct {
	found bool
	r     *obscurocore.Rollup
	s     *state.StateDB
	h     *nodecommon.Header
	txs   []nodecommon.L2Tx
}

// internal structure used for the speculative execution.
type processingEnvironment struct {
	headRollup      *obscurocore.Rollup             // the current head rollup, which will be the parent of the new rollup
	header          *nodecommon.Header              // the header of the new rollup
	processedTxs    []nodecommon.L2Tx               // txs that were already processed
	processedTxsMap map[common.Hash]nodecommon.L2Tx // structure used to prevent duplicates
	state           *state.StateDB                  // the state as calculated from the previous rollup and the processed transactions
}

// NewEnclave creates a new enclave.
// `genesisJSON` is the configuration for the corresponding L1's genesis block. This is used to validate the blocks
// received from the L1 node if `validateBlocks` is set to true.
func NewEnclave(
	config config.EnclaveConfig,
	mgmtContractLib mgmtcontractlib.MgmtContractLib,
	erc20ContractLib erc20contractlib.ERC20ContractLib,
	collector StatsCollector,
) nodecommon.Enclave {
	backingDB := db.NewInMemoryDB()
	nodeShortID := obscurocommon.ShortAddress(config.HostID)
	storage := db.NewStorage(backingDB, nodeShortID)

	var l1Blockchain *core.BlockChain
	if config.ValidateL1Blocks {
		if config.GenesisJSON == nil {
			log.Panic("enclave is configured to validate blocks, but genesis JSON is nil")
		}
		l1Blockchain = NewL1Blockchain(config.GenesisJSON)
	} else {
		nodecommon.LogWithID(obscurocommon.ShortAddress(config.HostID), "validateBlocks is set to false. L1 blocks will not be validated.")
	}

	var attestationProvider AttestationProvider
	if config.WillAttest {
		attestationProvider = &EgoAttestationProvider{}
	} else {
		nodecommon.LogWithID(nodeShortID, "WARNING - Attestation is not enabled, enclave will not create a verified attestation report.")
		attestationProvider = &DummyAttestationProvider{}
	}

	nodecommon.LogWithID(nodeShortID, "Generating public key")
	privKey := generateKeyPair()
	serializedPubKey := x509.MarshalPKCS1PublicKey(&privKey.PublicKey)
	nodecommon.LogWithID(nodeShortID, "Generated public key %s", common.Bytes2Hex(serializedPubKey))

	return &enclaveImpl{
		config:               config,
		nodeShortID:          nodeShortID,
		storage:              storage,
		blockResolver:        storage,
		mempool:              mempool.New(),
		statsCollector:       collector,
		l1Blockchain:         l1Blockchain,
		txCh:                 make(chan nodecommon.L2Tx),
		roundWinnerCh:        make(chan *obscurocore.Rollup),
		exitCh:               make(chan bool),
		speculativeWorkInCh:  make(chan bool),
		speculativeWorkOutCh: make(chan speculativeWork),
		mgmtContractLib:      mgmtContractLib,
		erc20ContractLib:     erc20ContractLib,
		attestationProvider:  attestationProvider,
		privateKey:           privKey,
		publicKeySerialized:  serializedPubKey,
	}
}

// EncryptWithPublicKey encrypts data with public key
func EncryptWithPublicKey(msg []byte, pub *rsa.PublicKey) ([]byte, error) {
	hash := sha512.New()
	ciphertext, err := rsa.EncryptOAEP(hash, rand.Reader, pub, msg, nil)
	if err != nil {
		return nil, fmt.Errorf("failed to encrypt with public key. %w", err)
	}
	return ciphertext, nil
}

// DecryptWithPrivateKey decrypts data with private key
func DecryptWithPrivateKey(ciphertext []byte, priv *rsa.PrivateKey) ([]byte, error) {
	hash := sha512.New()
	plaintext, err := rsa.DecryptOAEP(hash, rand.Reader, priv, ciphertext, nil)
	if err != nil {
		return nil, fmt.Errorf("failed to decrypt with private key. %w", err)
	}
	return plaintext, nil
}<|MERGE_RESOLUTION|>--- conflicted
+++ resolved
@@ -352,7 +352,6 @@
 	var newRollupState *state.StateDB
 	var newRollupHeader *nodecommon.Header
 
-<<<<<<< HEAD
 	/*
 			speculativeExecutionSucceeded := false
 		   todo - reenable
@@ -379,31 +378,6 @@
 						e.statsCollector.L2Recalc(e.nodeID)
 					}
 				}
-=======
-	speculativeExecutionSucceeded := false
-
-	if e.config.SpeculativeExecution {
-		// retrieve the speculatively calculated State based on the previous winner and the incoming transactions
-		e.speculativeWorkInCh <- true
-		speculativeRollup := <-e.speculativeWorkOutCh
-
-		newRollupTxs = speculativeRollup.txs
-		newRollupState = speculativeRollup.s
-		newRollupHeader = speculativeRollup.h
-
-		// the speculative execution has been processing on top of the wrong parent - due to failure in gossip or publishing to L1
-		// or speculative execution is disabled
-		speculativeExecutionSucceeded = speculativeRollup.found && (speculativeRollup.r.Hash() == bs.HeadRollup)
-
-		if !speculativeExecutionSucceeded && speculativeRollup.r != nil {
-			nodecommon.LogWithID(e.nodeShortID, "Recalculate. speculative=r_%d(%d), published=r_%d(%d)",
-				obscurocommon.ShortHash(speculativeRollup.r.Hash()),
-				speculativeRollup.r.Header.Number,
-				obscurocommon.ShortHash(bs.HeadRollup),
-				headRollup.Header.Number)
-			if e.statsCollector != nil {
-				e.statsCollector.L2Recalc(e.config.HostID)
->>>>>>> c4ed43c0
 			}
 	*/
 
@@ -425,19 +399,6 @@
 		}
 	}
 
-<<<<<<< HEAD
-=======
-	if !speculativeExecutionSucceeded {
-		// In case the speculative execution thread has not succeeded in producing a valid rollup
-		// we have to create a new one from the mempool transactions
-		newRollupHeader = obscurocore.NewHeader(&bs.HeadRollup, headRollup.Header.Number+1, e.config.HostID)
-		newRollupTxs = currentTxs(headRollup, e.mempool.FetchMempoolTxs(), e.storage)
-
-		newRollupState = e.storage.CreateStateDB(bs.HeadRollup)
-		executeTransactions(newRollupTxs, newRollupState, newRollupHeader)
-	}
-
->>>>>>> c4ed43c0
 	// always process deposits last, either on top of the rollup produced speculatively or the newly created rollup
 	// process deposits from the proof of the parent to the current block (which is the proof of the new rollup)
 	proof := e.blockResolver.Proof(headRollup)
