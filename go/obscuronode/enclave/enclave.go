--- conflicted
+++ resolved
@@ -74,14 +74,12 @@
 	erc20ContractLib erc20contractlib.ERC20ContractLib,
 	collector StatsCollector,
 ) nodecommon.Enclave {
-<<<<<<< HEAD
-	// todo - add the delay: N hashes
-=======
 	if len(config.ERC20ContractAddresses) < 2 {
 		log.Panic("failed to initialise enclave. At least two ERC20 contract addresses are required - the BTC " +
 			"ERC20 address and the ETH ERC20 address")
 	}
->>>>>>> 33b10eb9
+
+	// todo - add the delay: N hashes
 
 	nodeShortID := obscurocommon.ShortAddress(config.HostID)
 
