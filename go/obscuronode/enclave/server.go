--- conflicted
+++ resolved
@@ -30,23 +30,15 @@
 
 // StartServer starts a server on the given port on a separate thread. It creates an enclave.Enclave for the provided nodeID,
 // and uses it to respond to incoming RPC messages from the host.
-<<<<<<< HEAD
-func StartServer(address string, nodeID common.Address, txHandler txhandler.TxHandler, collector StatsCollector) error {
-=======
 // `genesisJSON` is the configuration for the corresponding L1's genesis block. This is used to validate the blocks
 // received from the L1 node if `validateBlocks` is set to true.
 // TODO - Use a genesis JSON hardcoded in a config file bundled in the signed SGX image instead.
-func StartServer(address string, nodeID common.Address, validateBlocks bool, genesisJSON []byte, collector StatsCollector) error {
->>>>>>> 9f04450b
+func StartServer(address string, nodeID common.Address, txHandler txhandler.TxHandler, validateBlocks bool, genesisJSON []byte, collector StatsCollector) error {
 	lis, err := net.Listen("tcp", address)
 	if err != nil {
 		return fmt.Errorf("enclave RPC server could not listen on port: %w", err)
 	}
-<<<<<<< HEAD
-	enclaveServer := server{enclave: NewEnclave(nodeID, true, txHandler, collector), rpcServer: grpc.NewServer()}
-=======
-	enclaveServer := server{enclave: NewEnclave(nodeID, true, validateBlocks, genesisJSON, collector), rpcServer: grpc.NewServer()}
->>>>>>> 9f04450b
+	enclaveServer := server{enclave: NewEnclave(nodeID, true, txHandler, validateBlocks, genesisJSON, collector), rpcServer: grpc.NewServer()}
 	generated.RegisterEnclaveProtoServer(enclaveServer.rpcServer, &enclaveServer)
 
 	go func(lis net.Listener) {
