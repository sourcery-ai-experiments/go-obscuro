--- conflicted
+++ resolved
@@ -30,11 +30,7 @@
 // `genesisJSON` is the configuration for the corresponding L1's genesis block. This is used to validate the blocks
 // received from the L1 node if `validateBlocks` is set to true.
 // TODO - Use a genesis JSON hardcoded in a config file bundled in the signed SGX image instead.
-<<<<<<< HEAD
-func StartServer(address string, nodeID common.Address, txDecoder txdecoder.TxDecoder, validateBlocks bool, genesisJSON []byte, collector StatsCollector) error {
-=======
-func StartServer(address string, nodeID common.Address, txHandler mgmtcontractlib.TxHandler, validateBlocks bool, genesisJSON []byte, collector StatsCollector) (func(), error) {
->>>>>>> 5456ed68
+func StartServer(address string, nodeID common.Address, txDecoder txdecoder.TxDecoder, validateBlocks bool, genesisJSON []byte, collector StatsCollector) (func(), error) {
 	lis, err := net.Listen("tcp", address)
 	if err != nil {
 		return nil, fmt.Errorf("enclave RPC server could not listen on port: %w", err)
