package host

import (
	"fmt"
	"sync/atomic"
	"time"

	"github.com/obscuronet/obscuro-playground/go/obscuronode/config"

	"github.com/ethereum/go-ethereum/common"
	"github.com/ethereum/go-ethereum/core/types"
	"github.com/obscuronet/obscuro-playground/go/ethclient"
	"github.com/obscuronet/obscuro-playground/go/ethclient/mgmtcontractlib"
	"github.com/obscuronet/obscuro-playground/go/log"
	"github.com/obscuronet/obscuro-playground/go/obscurocommon"
	"github.com/obscuronet/obscuro-playground/go/obscuronode/nodecommon"
	"github.com/obscuronet/obscuro-playground/go/obscuronode/wallet"
)

const ClientRPCTimeoutSecs = 5

// todo - this has to be replaced with a proper cfg framework
type AggregatorCfg struct {
	// duration of the gossip round
	GossipRoundDuration time.Duration
	// timeout duration in seconds for RPC requests to the enclave service
	ClientRPCTimeoutSecs uint64
	// Whether to serve client RPC requests
	HasRPC bool
	// address on which to serve client RPC requests
	RPCAddress *string
}

// Node this will become the Obscuro "Node" type
type Node struct {
	config  config.HostConfig
	ID      common.Address
	shortID uint64

	P2p           P2P                 // For communication with other Obscuro nodes
	ethClient     ethclient.EthClient // For communication with the L1 node
	EnclaveClient nodecommon.Enclave  // For communication with the enclave
	clientServer  ClientServer        // For communication with Obscuro client applications

	stats StatsCollector

	// control the host lifecycle
	exitNodeCh        chan bool
	stopNodeInterrupt *int32

	blockRPCCh   chan blockAndParent               // The channel that new blocks from the L1 node are sent to
	forkRPCCh    chan []obscurocommon.EncodedBlock // The channel that new forks from the L1 node are sent to
	rollupsP2PCh chan obscurocommon.EncodedRollup  // The channel that new rollups from peers are sent to
	txP2PCh      chan nodecommon.EncryptedTx       // The channel that new transactions from peers are sent to

	nodeDB       *DB    // Stores the node's publicly-available data
	readyForWork *int32 // Whether the node has bootstrapped the existing blocks and has the enclave secret

	// library to handle Management Contract lib operations
	mgmtContractLib mgmtcontractlib.MgmtContractLib

	// Wallet used to issue ethereum transactions
	ethWallet wallet.Wallet
}

func NewHost(
	config config.HostConfig,
	collector StatsCollector,
	p2p P2P,
	ethClient ethclient.EthClient,
	enclaveClient nodecommon.Enclave,
	ethWallet wallet.Wallet,
	mgmtContractLib mgmtcontractlib.MgmtContractLib,
) *Node {
	host := &Node{
		// config
		config:  config,
		ID:      config.ID,
		shortID: obscurocommon.ShortAddress(config.ID),

		// Communication layers.
		P2p:           p2p,
		ethClient:     ethClient,
		EnclaveClient: enclaveClient,

		// statistics and metrics
		stats: collector,

		// lifecycle channels
		exitNodeCh:        make(chan bool),
		stopNodeInterrupt: new(int32),

		// incoming data
		blockRPCCh:   make(chan blockAndParent),
		forkRPCCh:    make(chan []obscurocommon.EncodedBlock),
		rollupsP2PCh: make(chan obscurocommon.EncodedRollup),
		txP2PCh:      make(chan nodecommon.EncryptedTx),

		// Initialize the node DB
		nodeDB:       NewDB(),
		readyForWork: new(int32),

		// library that provides a handler for Management Contract
		mgmtContractLib: mgmtContractLib,
		// the nodes ethereum wallet
		ethWallet: ethWallet,
	}

	if config.HasClientRPC {
		host.clientServer = NewClientServer(config.ClientRPCAddress, host)
	}

	return host
}

// Start initializes the main loop of the node
func (a *Node) Start() {
	// TODO - Log out node config.
	a.waitForEnclave()

	if a.config.IsGenesis {
		// Create the shared secret and submit it to the management contract for storage
		attestation := a.EnclaveClient.Attestation()
		encodedAttestation := nodecommon.EncodeAttestation(attestation)
		l1tx := &obscurocommon.L1StoreSecretTx{
			Secret:      a.EnclaveClient.GenerateSecret(),
			Attestation: encodedAttestation,
		}
		a.broadcastTx(a.mgmtContractLib.CreateStoreSecret(l1tx, a.ethWallet.GetNonceAndIncrement()))
	}

	if !a.EnclaveClient.IsInitialised() {
		a.requestSecret()
	}

	if a.clientServer != nil {
		a.clientServer.Start()
	}

	// todo create a channel between request secret and start processing
	a.startProcessing()
}

// MockedNewHead receives the notification of new blocks
// This endpoint is specific to the ethereum mock node
func (a *Node) MockedNewHead(b obscurocommon.EncodedBlock, p obscurocommon.EncodedBlock) {
	if atomic.LoadInt32(a.stopNodeInterrupt) == 1 {
		return
	}
	a.blockRPCCh <- blockAndParent{b, p}
}

// MockedNewFork receives the notification of a new fork
// This endpoint is specific to the ethereum mock node
func (a *Node) MockedNewFork(b []obscurocommon.EncodedBlock) {
	if atomic.LoadInt32(a.stopNodeInterrupt) == 1 {
		return
	}
	a.forkRPCCh <- b
}

// ReceiveRollup is called by counterparties when there is a Rollup to broadcast
// All it does is forward the rollup for processing to the enclave
func (a *Node) ReceiveRollup(r obscurocommon.EncodedRollup) {
	if atomic.LoadInt32(a.stopNodeInterrupt) == 1 {
		return
	}
	a.rollupsP2PCh <- r
}

// ReceiveTx receives a new transaction
func (a *Node) ReceiveTx(tx nodecommon.EncryptedTx) {
	if atomic.LoadInt32(a.stopNodeInterrupt) == 1 {
		return
	}
	a.txP2PCh <- tx
}

// RPCBalance allows to fetch the balance of one address
func (a *Node) RPCBalance(address common.Address) uint64 {
	return a.EnclaveClient.Balance(address)
}

// RPCCurrentBlockHead returns the current head of the blocks (l1)
func (a *Node) RPCCurrentBlockHead() *types.Header {
	return a.nodeDB.GetCurrentBlockHead()
}

// RPCCurrentRollupHead returns the current head of the rollups (l2)
func (a *Node) RPCCurrentRollupHead() *nodecommon.Header {
	return a.nodeDB.GetCurrentRollupHead()
}

// DB returns the DB of the node
func (a *Node) DB() *DB {
	return a.nodeDB
}

// Stop gracefully stops the node execution
func (a *Node) Stop() {
	// block all requests
	atomic.StoreInt32(a.stopNodeInterrupt, 1)

	a.P2p.StopListening()
	if a.clientServer != nil {
		a.clientServer.Stop()
	}

	if err := a.EnclaveClient.Stop(); err != nil {
		nodecommon.LogWithID(a.shortID, "Could not stop enclave server. Cause: %v", err.Error())
	}
	time.Sleep(time.Second)
	a.exitNodeCh <- true
	a.EnclaveClient.StopClient()
}

// ConnectToEthNode connects the Aggregator to the ethereum node
func (a *Node) ConnectToEthNode(node ethclient.EthClient) {
	a.ethClient = node
}

// IsReady returns if the Aggregator is ready to work (process blocks, respond to RPC requests, etc..)
func (a *Node) IsReady() bool {
	return atomic.LoadInt32(a.readyForWork) == 1
}

// Waits for enclave to be available, printing a wait message every two seconds.
func (a *Node) waitForEnclave() {
	counter := 0
	for a.EnclaveClient.IsReady() != nil {
		if counter >= 20 {
			nodecommon.LogWithID(a.shortID, "Waiting for enclave. Error: %v", a.EnclaveClient.IsReady())
			counter = 0
		}

		time.Sleep(100 * time.Millisecond)
		counter++
	}
	nodecommon.LogWithID(a.shortID, "Connected to enclave service...")
}

// Waits for initial blocks from the L1 node, printing a wait message every two seconds.
func (a *Node) waitForL1Blocks() []*types.Block {
	// It feeds the entire L1 blockchain into the enclave when it starts
	// todo - what happens with the blocks received while processing ?
	allBlocks := a.ethClient.RPCBlockchainFeed()
	counter := 0

	for len(allBlocks) == 0 {
		if counter >= 20 {
			nodecommon.LogWithID(a.shortID, "Waiting for blocks from L1 node...")
			counter = 0
		}

		time.Sleep(100 * time.Millisecond)
		allBlocks = a.ethClient.RPCBlockchainFeed()
		counter++
	}
	nodecommon.LogWithID(a.shortID, "Received %d initial blocks from L1 node.", len(allBlocks))

	return allBlocks
}

// starts the block processing and the enclave speculative execution
func (a *Node) startProcessing() {
	nodecommon.LogWithID(a.shortID, "Starting processing.")
	allBlocks := a.waitForL1Blocks()

	// Todo: This is a naive implementation.
	results := a.EnclaveClient.IngestBlocks(allBlocks)
	for _, result := range results {
		if !result.IngestedBlock && result.BlockNotIngestedCause != "" {
			nodecommon.LogWithID(a.shortID, "Failed to ingest block b_%d. Cause: %s",
				obscurocommon.ShortHash(result.BlockHeader.Hash()),
				result.BlockNotIngestedCause,
			)
		}
		a.storeBlockProcessingResult(result)
	}

	lastBlock := *allBlocks[len(allBlocks)-1]

	nodecommon.LogWithID(a.shortID, "Start enclave on block b_%d.", obscurocommon.ShortHash(lastBlock.Header().Hash()))
	a.EnclaveClient.Start(lastBlock)

	if a.config.IsGenesis {
		a.initialiseProtocol(&lastBlock)
	}

	// Start monitoring L1 blocks
	go a.monitorBlocks()

	// Only open the p2p connection when the node is fully initialised
	a.P2p.StartListening(a)

	// used as a signaling mechanism to stop processing the old block if a new L1 block arrives earlier
	i := int32(0)
	roundInterrupt := &i

	// marks the node as ready to do work ( process blocks, respond to RPC requests, etc... )
	atomic.StoreInt32(a.readyForWork, 1)

	// Main loop - Listen for notifications From the L1 node and process them
	// Note that during processing, more recent notifications can be received.
	for {
		select {
		case b := <-a.blockRPCCh:
			roundInterrupt = triggerInterrupt(roundInterrupt)
			a.processBlocks([]obscurocommon.EncodedBlock{b.p, b.b}, roundInterrupt)

		case f := <-a.forkRPCCh:
			roundInterrupt = triggerInterrupt(roundInterrupt)
			a.processBlocks(f, roundInterrupt)

		case r := <-a.rollupsP2PCh:
			rol, err := nodecommon.DecodeRollup(r)
			log.Trace(fmt.Sprintf(">   Agg%d: Received rollup: r_%d from A%d",
				a.shortID,
				obscurocommon.ShortHash(rol.Hash()),
				obscurocommon.ShortAddress(rol.Header.Agg),
			))
			if err != nil {
				nodecommon.LogWithID(a.shortID, "Could not check enclave initialisation. Cause: %v", err)
			}

			go a.EnclaveClient.SubmitRollup(nodecommon.ExtRollup{
				Header: rol.Header,
				Txs:    rol.Transactions,
			})

		case tx := <-a.txP2PCh:
			if err := a.EnclaveClient.SubmitTx(tx); err != nil {
				log.Trace(fmt.Sprintf(">   Agg%d: Could not submit transaction: %s", a.shortID, err))
			}

		case <-a.exitNodeCh:
			return
		}
	}
}

// activates the given interrupt (atomically) and returns a new interrupt
func triggerInterrupt(interrupt *int32) *int32 {
	// Notify the previous round to stop work
	atomic.StoreInt32(interrupt, 1)
	i := int32(0)
	return &i
}

type blockAndParent struct {
	b obscurocommon.EncodedBlock
	p obscurocommon.EncodedBlock
}

func (a *Node) processBlocks(blocks []obscurocommon.EncodedBlock, interrupt *int32) {
	var result nodecommon.BlockSubmissionResponse
	for _, block := range blocks {
		// For the genesis block the parent is nil
		if block != nil {
			// todo: implement proper protocol so only one host responds to this secret requests initially
			// 	for now we just have the genesis host respond until protocol implemented
			if a.config.IsGenesis {
				a.checkForSharedSecretRequests(block)
			}

			// submit each block to the enclave for ingestion plus validation
			result = a.EnclaveClient.SubmitBlock(*block.DecodeBlock())
			a.storeBlockProcessingResult(result)
		}
	}

	if !result.IngestedBlock {
		b := blocks[len(blocks)-1].DecodeBlock()
		nodecommon.LogWithID(a.shortID, "Did not ingest block b_%d. Cause: %s", obscurocommon.ShortHash(b.Hash()), result.BlockNotIngestedCause)
		return
	}

	// Nodes can start before the genesis was published, and it makes no sense to enter the protocol.
	if result.ProducedRollup.Header != nil {
		a.P2p.BroadcastRollup(nodecommon.EncodeRollup(result.ProducedRollup.ToRollup()))

		obscurocommon.ScheduleInterrupt(a.config.GossipRoundDuration, interrupt, a.handleRoundWinner(result))
	}
}

func (a *Node) handleRoundWinner(result nodecommon.BlockSubmissionResponse) func() {
	return func() {
		if atomic.LoadInt32(a.stopNodeInterrupt) == 1 {
			return
		}
		// Request the round winner for the current head
		winnerRollup, isWinner, err := a.EnclaveClient.RoundWinner(result.ProducedRollup.Header.ParentHash)
		if err != nil {
			log.Panic("could not determine round winner. Cause: %s", err)
		}
		if isWinner {
			nodecommon.LogWithID(a.shortID, "Winner (b_%d) r_%d(%d).",
				obscurocommon.ShortHash(result.BlockHeader.Hash()),
				obscurocommon.ShortHash(winnerRollup.Header.Hash()),
				winnerRollup.Header.Number,
			)

			tx := &obscurocommon.L1RollupTx{
				Rollup: nodecommon.EncodeRollup(winnerRollup.ToRollup()),
			}

			a.broadcastTx(a.mgmtContractLib.CreateRollup(tx, a.ethWallet.GetNonceAndIncrement()))
		}
	}
}

func (a *Node) storeBlockProcessingResult(result nodecommon.BlockSubmissionResponse) {
	// only update the node rollup headers if the enclave has found a new rollup head
	if result.FoundNewHead {
		// adding a header will update the head if it has a higher height
		a.DB().AddRollupHeader(result.RollupHead)
	}

	// adding a header will update the head if it has a higher height
	if result.IngestedBlock {
		a.DB().AddBlockHeader(result.BlockHeader)
	}
}

// Called only by the first enclave to bootstrap the network
func (a *Node) initialiseProtocol(block *types.Block) obscurocommon.L2RootHash {
	// Create the genesis rollup and submit it to the MC
	genesisResponse := a.EnclaveClient.ProduceGenesis(block.Hash())
	nodecommon.LogWithID(a.shortID, "Initialising network. Genesis rollup r_%d.", obscurocommon.ShortHash(genesisResponse.ProducedRollup.Header.Hash()))
	l1tx := &obscurocommon.L1RollupTx{
		Rollup: nodecommon.EncodeRollup(genesisResponse.ProducedRollup.ToRollup()),
	}

	a.broadcastTx(a.mgmtContractLib.CreateRollup(l1tx, a.ethWallet.GetNonceAndIncrement()))

	return genesisResponse.ProducedRollup.Header.ParentHash
}

func (a *Node) broadcastTx(tx types.TxData) {
	// TODO add retry and deal with failures
	signedTx, err := a.ethWallet.SignTransaction(tx)
	if err != nil {
		panic(err)
	}

	err = a.ethClient.SendTransaction(signedTx)
	if err != nil {
		panic(err)
	}
}

// This method implements the procedure by which a node obtains the secret
func (a *Node) requestSecret() {
	nodecommon.LogWithID(a.shortID, "Requesting secret.")
	att := a.EnclaveClient.Attestation()
	encodedAttestation := nodecommon.EncodeAttestation(att)
	l1tx := &obscurocommon.L1RequestSecretTx{
		Attestation: encodedAttestation,
	}
	a.broadcastTx(a.mgmtContractLib.CreateRequestSecret(l1tx, a.ethWallet.GetNonceAndIncrement()))

<<<<<<< HEAD
	// start listening for l1 blocks that contain the response to the request
	for {
		select {
		case header := <-a.ethClient.BlockListener():
			block, err := a.ethClient.BlockByHash(header.Hash())
			if err != nil {
				log.Panic("could not fetch block for hash %s. Cause: %s", header.Hash().String(), err)
			}
			for _, tx := range block.Transactions() {
				t := a.mgmtContractLib.DecodeTx(tx)
				if t == nil {
					continue
				}

				if storeTx, ok := t.(*obscurocommon.L1StoreSecretTx); ok { // TODO properly handle t.Attestation.Owner == a.ID
					nodecommon.LogWithID(a.shortID, "Secret was retrieved")
					a.EnclaveClient.InitEnclave(storeTx.Secret)
					return
				}
			}

		case b := <-a.blockRPCCh:
			txs := b.b.DecodeBlock().Transactions()
			for _, tx := range txs {
				t := a.mgmtContractLib.DecodeTx(tx)
				if t == nil {
					continue
				}

				if storeTx, ok := t.(*obscurocommon.L1StoreSecretTx); ok {
					// someone has replied
					nodecommon.LogWithID(a.shortID, "Secret was retrieved")
					a.EnclaveClient.InitEnclave(storeTx.Secret)
					return
				}
			}

		case <-a.exitNodeCh:
			return
		}
=======
	a.awaitSecret()
}

func (a *Node) handleStoreSecretTx(t *obscurocommon.L1StoreSecretTx) bool {
	att, err := nodecommon.DecodeAttestation(t.Attestation)
	if err != nil {
		nodecommon.LogWithID(a.shortID, "Failed to decode attestation report %s", err)
		return false
>>>>>>> cf84e5a9
	}
	if att.Owner != a.ID {
		// this secret is encrypted for somebody else
		return false
	}
	// someone has replied for us
	err = a.EnclaveClient.InitEnclave(t.Secret)
	if err != nil {
		nodecommon.LogWithID(a.shortID, "Failed to initialise enclave with received secret. Err: %s", err)
		return false
	}
	return true
}

func (a *Node) checkForSharedSecretRequests(block obscurocommon.EncodedBlock) {
	b := block.DecodeBlock()
	for _, tx := range b.Transactions() {
		t := a.mgmtContractLib.DecodeTx(tx)
		if t == nil {
			continue
		}
		if scrtReqTx, ok := t.(*obscurocommon.L1RequestSecretTx); ok {
			att, err := nodecommon.DecodeAttestation(scrtReqTx.Attestation)
			if err != nil {
				nodecommon.LogWithID(a.shortID, "Failed to decode attestation. %s", err)
				continue
			}
			secret, err := a.EnclaveClient.ShareSecret(att)
			if err != nil {
				nodecommon.LogWithID(a.shortID, "Secret request failed, no response will be published. %s", err)
				continue
			}
			l1tx := &obscurocommon.L1StoreSecretTx{
				Secret:      secret,
				Attestation: scrtReqTx.Attestation,
			}
			a.broadcastTx(a.mgmtContractLib.CreateStoreSecret(l1tx, a.ethWallet.GetNonceAndIncrement()))
		}
	}
}

// monitors the L1 client for new blocks and injects them into the aggregator
func (a *Node) monitorBlocks() {
	listener := a.ethClient.BlockListener()
	nodecommon.LogWithID(a.shortID, "Start monitoring Ethereum blocks..")

	// only process blocks if the node is running
	for atomic.LoadInt32(a.stopNodeInterrupt) == 0 {
		latestBlkHeader := <-listener
		// don't process blocks if the node is stopping
		if atomic.LoadInt32(a.stopNodeInterrupt) == 1 {
			return
		}
		block, err := a.ethClient.BlockByHash(latestBlkHeader.Hash())
		if err != nil {
			log.Panic("could not fetch block for hash %s. Cause: %s", latestBlkHeader.Hash().String(), err)
		}
		blockParent, err := a.ethClient.BlockByHash(block.ParentHash())
		if err != nil {
			log.Panic("could not fetch block's parent with hash %s. Cause: %s", block.ParentHash().String(), err)
		}

<<<<<<< HEAD
		nodecommon.LogWithID(a.shortID, "Received a new block b_%d(%d)",
			obscurocommon.ShortHash(latestBlkHeader.Hash()),
			latestBlkHeader.Number.Uint64())
		a.blockRPCCh <- blockAndParent{obscurocommon.EncodeBlock(block), obscurocommon.EncodeBlock(blockParent)}
	}
=======
func (a *Node) IsReady() bool {
	return atomic.LoadInt32(a.readyForWork) == 1
}

func (a *Node) awaitSecret() {
	// start listening for l1 blocks that contain the response to the request
	for {
		select {
		// todo: find a way to get rid of this case and only listen for blocks on the expected channels
		case header := <-a.ethClient.BlockListener():
			block, err := a.ethClient.BlockByHash(header.Hash())
			if err != nil {
				log.Panic("failed to retrieve block. Cause: %s:", err)
			}
			if a.checkBlockForSecretResponse(block) {
				return
			}

		case b := <-a.blockRPCCh:
			if a.checkBlockForSecretResponse(b.b.DecodeBlock()) {
				return
			}

		case <-a.forkRPCCh:
			// todo

		case <-a.rollupsP2PCh:
			// ignore rolllups from peers as we're not part of the network just yet

		case <-time.After(time.Minute):
			// This will provide useful feedback if things are stuck (and in tests if any goroutines got stranded on this select
			nodecommon.LogWithID(a.shortID, "Still waiting for secret from the L1...")

		case <-a.exitNodeCh:
			return
		}
	}
}

func (a *Node) checkBlockForSecretResponse(block *types.Block) bool {
	for _, tx := range block.Transactions() {
		t := a.mgmtContractLib.DecodeTx(tx)
		if t == nil {
			continue
		}
		if scrtTx, ok := t.(*obscurocommon.L1StoreSecretTx); ok {
			ok := a.handleStoreSecretTx(scrtTx)
			if ok {
				return true
			}
		}
	}
	// response not found
	return false
>>>>>>> cf84e5a9
}<|MERGE_RESOLUTION|>--- conflicted
+++ resolved
@@ -459,48 +459,6 @@
 	}
 	a.broadcastTx(a.mgmtContractLib.CreateRequestSecret(l1tx, a.ethWallet.GetNonceAndIncrement()))
 
-<<<<<<< HEAD
-	// start listening for l1 blocks that contain the response to the request
-	for {
-		select {
-		case header := <-a.ethClient.BlockListener():
-			block, err := a.ethClient.BlockByHash(header.Hash())
-			if err != nil {
-				log.Panic("could not fetch block for hash %s. Cause: %s", header.Hash().String(), err)
-			}
-			for _, tx := range block.Transactions() {
-				t := a.mgmtContractLib.DecodeTx(tx)
-				if t == nil {
-					continue
-				}
-
-				if storeTx, ok := t.(*obscurocommon.L1StoreSecretTx); ok { // TODO properly handle t.Attestation.Owner == a.ID
-					nodecommon.LogWithID(a.shortID, "Secret was retrieved")
-					a.EnclaveClient.InitEnclave(storeTx.Secret)
-					return
-				}
-			}
-
-		case b := <-a.blockRPCCh:
-			txs := b.b.DecodeBlock().Transactions()
-			for _, tx := range txs {
-				t := a.mgmtContractLib.DecodeTx(tx)
-				if t == nil {
-					continue
-				}
-
-				if storeTx, ok := t.(*obscurocommon.L1StoreSecretTx); ok {
-					// someone has replied
-					nodecommon.LogWithID(a.shortID, "Secret was retrieved")
-					a.EnclaveClient.InitEnclave(storeTx.Secret)
-					return
-				}
-			}
-
-		case <-a.exitNodeCh:
-			return
-		}
-=======
 	a.awaitSecret()
 }
 
@@ -509,7 +467,6 @@
 	if err != nil {
 		nodecommon.LogWithID(a.shortID, "Failed to decode attestation report %s", err)
 		return false
->>>>>>> cf84e5a9
 	}
 	if att.Owner != a.ID {
 		// this secret is encrypted for somebody else
@@ -572,15 +529,11 @@
 			log.Panic("could not fetch block's parent with hash %s. Cause: %s", block.ParentHash().String(), err)
 		}
 
-<<<<<<< HEAD
 		nodecommon.LogWithID(a.shortID, "Received a new block b_%d(%d)",
 			obscurocommon.ShortHash(latestBlkHeader.Hash()),
 			latestBlkHeader.Number.Uint64())
 		a.blockRPCCh <- blockAndParent{obscurocommon.EncodeBlock(block), obscurocommon.EncodeBlock(blockParent)}
 	}
-=======
-func (a *Node) IsReady() bool {
-	return atomic.LoadInt32(a.readyForWork) == 1
 }
 
 func (a *Node) awaitSecret() {
@@ -633,5 +586,4 @@
 	}
 	// response not found
 	return false
->>>>>>> cf84e5a9
 }