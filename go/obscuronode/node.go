package obscuronode

import (
	"fmt"
	"sync/atomic"
	"time"

	"github.com/obscuronet/obscuro-playground/go/log"

	"github.com/google/uuid"

	"github.com/obscuronet/obscuro-playground/go/common"

	"github.com/obscuronet/obscuro-playground/go/obscuronode/enclave"

	obscuroCommon "github.com/obscuronet/obscuro-playground/go/obscuronode/common"

	gethcommon "github.com/ethereum/go-ethereum/common"
)

type AggregatorCfg struct {
	// duration of the gossip round
	GossipRoundDuration uint64
}

type L2Network interface {
	BroadcastRollup(r common.EncodedRollup)
	BroadcastTx(tx obscuroCommon.EncryptedTx)
}

type StatsCollector interface {
	// Register when a node has to discard the speculative work built on top of the winner of the gossip round.
	L2Recalc(id common.NodeID)
	NewBlock(block *common.Block)
	NewRollup(rollup *obscuroCommon.Rollup)
	RollupWithMoreRecentProof()
}

// Node this will become the Obscuro "Node" type
type Node struct {
	ID common.NodeID

	l2Network L2Network
	L1Node    common.L1Node

	mining  bool // true -if this is an aggregator, false if it is a validator
	genesis bool // true - if this is the first Obscuro node which has to initialize the network
	cfg     AggregatorCfg

	stats StatsCollector

	// control the lifecycle
	exitNodeCh chan bool
	interrupt  *int32

	// blockRPCCh is where the connected L1Node node drops new blocks
	blockRPCCh chan blockAndParent

	// forkRPCCh is where new forks from the L1 notify the obscuro node
	forkRPCCh chan []common.EncodedBlock

	// rollupsP2PCh is the channel where new rollups are gossiped to
	rollupsP2PCh chan common.EncodedRollup

	// Interface to the logic running inside the TEE
	Enclave enclave.Enclave

	// Node headers - stores the known l1 block headers and l2 block headers, always points at head
	headers *NodeHeader
}

func NewAgg(
	id common.NodeID,
	cfg AggregatorCfg,
	l1 common.L1Node,
	l2Network L2Network,
	collector StatsCollector,
	genesis bool,
) Node {
	return Node{
		// config
		ID:        id,
		cfg:       cfg,
		mining:    true,
		genesis:   genesis,
		L1Node:    l1,
		l2Network: l2Network,

		stats: collector,

		// lifecycle channels
		exitNodeCh: make(chan bool),
		interrupt:  new(int32),

		// incoming data
		blockRPCCh:   make(chan blockAndParent),
		forkRPCCh:    make(chan []common.EncodedBlock),
		rollupsP2PCh: make(chan common.EncodedRollup),

		// State processing
		Enclave: enclave.NewEnclave(id, true, collector),

		// Initialized the node headers
		headers: NewNodeHeader(),
	}
}

// Start initializes the main loop of the node
func (a *Node) Start() {
	if a.genesis {
		// Create the shared secret and submit it to the management contract for storage
		secret := a.Enclave.GenerateSecret()
		a.broadcastTx(common.L1Tx{
			ID:          uuid.New(),
			TxType:      common.StoreSecretTx,
			Secret:      secret,
			Attestation: a.Enclave.Attestation(),
		})
	}

	if !a.Enclave.IsInitialised() {
		a.requestSecret()
	}

	// todo create a channel between request secret and start processing
	a.startProcessing()
}

func (a *Node) startProcessing() {
	// Todo: This is a naive implementation.
	// It feeds the entire L1 blockchain into the enclave when it starts
	allblocks := a.L1Node.RPCBlockchainFeed()
	extblocks := make([]common.ExtBlock, len(allblocks))

	for i, b := range allblocks {
		extblocks[i] = b.ToExtBlock()
	}

	a.Enclave.IngestBlocks(extblocks)
	// todo - what happens with the blocks received while processing ?
	go a.Enclave.Start(extblocks[len(extblocks)-1])

	if a.genesis {
		a.initialiseProtocol()
	}

	// used as a signaling mechanism to stop processing the old block if a new L1 block arrives earlier
	i := int32(0)
	interrupt := &i

	// Main loop - Listen for notifications From the L1 node and process them
	// Note that during processing, more recent notifications can be received.
	for {
		select {
		case b := <-a.blockRPCCh:
			interrupt = sendInterrupt(interrupt)
			a.processBlocks([]common.EncodedBlock{b.p, b.b}, interrupt)

		case f := <-a.forkRPCCh:
			interrupt = sendInterrupt(interrupt)
			a.processBlocks(f, interrupt)

		case r := <-a.rollupsP2PCh:
			rol, _ := obscuroCommon.Decode(r)
			go a.processP2PRollups(rol)

		case <-a.exitNodeCh:
			a.Enclave.Stop()
			return
		}
	}
}

// RPCNewHead receives the notification of new blocks from the L1Node Node
func (a *Node) RPCNewHead(b common.EncodedBlock, p common.EncodedBlock) {
	if atomic.LoadInt32(a.interrupt) == 1 {
		return
	}
	a.blockRPCCh <- blockAndParent{b, p}
}

// RPCNewFork receives the notification of a new fork from the L1Node
func (a *Node) RPCNewFork(b []common.EncodedBlock) {
	if atomic.LoadInt32(a.interrupt) == 1 {
		return
	}
	a.forkRPCCh <- b
}

// P2PGossipRollup is called by counterparties when there is a Rollup to broadcast
// All it does is forward the rollup for processing to the enclave
func (a *Node) P2PGossipRollup(r common.EncodedRollup) {
	if atomic.LoadInt32(a.interrupt) == 1 {
		return
	}
	a.rollupsP2PCh <- r
}

// P2PReceiveTx receives a new transactions from the P2P network
func (a *Node) P2PReceiveTx(tx obscuroCommon.EncryptedTx) {
	if atomic.LoadInt32(a.interrupt) == 1 {
		return
	}
<<<<<<< HEAD

	go a.Enclave.SubmitTx(tx)
=======
	// Ignore gossiped transactions while the node is still initialising
	if a.Enclave.IsInitialised() {
		go func() {
			err := a.Enclave.SubmitTx(tx)
			if err != nil {
				common.Log(fmt.Sprintf(">   Agg%d: Could not submit transaction: %s", a.ID, err))
			}
		}()
	}
>>>>>>> 67d93fa2
}

// RPCBalance allows to fetch the balance of one address
func (a *Node) RPCBalance(address gethcommon.Address) uint64 {
	return a.Enclave.Balance(address)
}

// RPCCurrentBlockHead returns the current head of the blocks (l1)
func (a *Node) RPCCurrentBlockHead() *BlockHeader {
	return a.headers.GetCurrentBlockHead()
}

// RPCCurrentRollupHead returns the current head of the rollups (l2)
func (a *Node) RPCCurrentRollupHead() *RollupHeader {
	return a.headers.GetCurrentRollupHead()
}

// Headers returns the NodeHeader of the node, pointing at the current head
func (a *Node) Headers() *NodeHeader {
	return a.headers
}

// Stop gracefully stops the node execution
func (a *Node) Stop() {
	// block all requests
	atomic.StoreInt32(a.interrupt, 1)
	a.Enclave.Stop()
	time.Sleep(time.Millisecond * 10)
	a.exitNodeCh <- true
}

func sendInterrupt(interrupt *int32) *int32 {
	// Notify the previous round to stop work
	atomic.StoreInt32(interrupt, 1)
	i := int32(0)
	return &i
}

type blockAndParent struct {
	b common.EncodedBlock
	p common.EncodedBlock
}

func (a *Node) processBlocks(blocks []common.EncodedBlock, interrupt *int32) {
	var result enclave.SubmitBlockResponse
	for _, block := range blocks {
		// For the genesis block the parent is nil
		if block != nil {
			a.checkForSharedSecretRequests(block)

			// submit each block to the enclave for ingestion plus validation
			result = a.Enclave.SubmitBlock(block.DecodeBlock().ToExtBlock())

			// only update the rollup node headers if there is a rollup tx in the block
			blockHasRollup := false
			for _, tx := range block.DecodeBlock().Transactions {
				if tx.TxType == common.RollupTx {
					blockHasRollup = true
				}
			}
			if blockHasRollup {
				a.Headers().AddRollupHeader(
					&RollupHeader{
						ID:          result.L2Hash,
						Parent:      result.L2Parent,
						Withdrawals: result.Withdrawals,
						Height:      result.L2Height,
					},
				)
				if a.Headers().GetCurrentRollupHead() == nil ||
					a.Headers().GetCurrentRollupHead().Height <= result.L2Height {
					a.Headers().SetCurrentRollupHead(result.L2Hash)
				}
			}

			// always update the L1 headers
			a.Headers().AddBlockHeader(
				&BlockHeader{
					ID:     result.L1Hash,
					Parent: result.L1Parent,
					Height: result.L1Height,
				},
			)
			a.Headers().SetCurrentBlockHead(result.L1Hash)
		}
	}

	if !result.Ingested {
		b := blocks[len(blocks)-1].DecodeBlock()
		log.Log(fmt.Sprintf(">   Agg%d: Could not process block b_%s", a.ID, common.Str(b.Hash())))
		return
	}

	a.l2Network.BroadcastRollup(obscuroCommon.EncodeRollup(result.ProducedRollup.ToRollup()))

	common.ScheduleInterrupt(a.cfg.GossipRoundDuration, interrupt, func() {
		if atomic.LoadInt32(a.interrupt) == 1 {
			return
		}
		// Request the round winner for the current head
		winnerRollup, submit := a.Enclave.RoundWinner(result.L2Hash)
		if submit {
			tx := common.L1Tx{ID: uuid.New(), TxType: common.RollupTx, Rollup: obscuroCommon.EncodeRollup(winnerRollup.ToRollup())}
			t, err := tx.Encode()
			if err != nil {
				panic(err)
			}
			a.L1Node.BroadcastTx(t)
			// collect Stats
			// a.stats.NewRollup(DecodeRollup(winnerRollup))
		}
	})
}

// Called only by the first enclave to bootstrap the network
func (a *Node) initialiseProtocol() common.L2RootHash {
	// Create the genesis rollup and submit it to the MC
	genesis := a.Enclave.ProduceGenesis()
	a.broadcastTx(common.L1Tx{ID: uuid.New(), TxType: common.RollupTx, Rollup: obscuroCommon.EncodeRollup(genesis.ProducedRollup.ToRollup())})

	return genesis.L2Hash
}

func (a *Node) broadcastTx(tx common.L1Tx) {
	t, err := tx.Encode()
	if err != nil {
		panic(err)
	}
	a.L1Node.BroadcastTx(t)
}

// This method implements the procedure by which a node obtains the secret
func (a *Node) requestSecret() {
	a.broadcastTx(common.L1Tx{
		ID:          uuid.New(),
		TxType:      common.RequestSecretTx,
		Attestation: a.Enclave.Attestation(),
	})

	// start listening for l1 blocks that contain the response to the request
	for {
		select {
		case b := <-a.blockRPCCh:
			txs := b.b.DecodeBlock().Transactions
			for _, tx := range txs {
				if tx.TxType == common.StoreSecretTx && tx.Attestation.Owner == a.ID {
					// someone has replied
					a.Enclave.Init(tx.Secret)
					return
				}
			}

		case <-a.forkRPCCh:
			// todo

		case <-a.rollupsP2PCh:
			// ignore rolllups from peers as we're not part of the network just yet

		case <-a.exitNodeCh:
			return
		}
	}
}

func (a *Node) checkForSharedSecretRequests(block common.EncodedBlock) {
	b := block.DecodeBlock()
	for _, tx := range b.Transactions {
		if tx.TxType == common.RequestSecretTx {
			a.broadcastTx(common.L1Tx{
				ID:          uuid.New(),
				TxType:      common.StoreSecretTx,
				Secret:      a.Enclave.FetchSecret(tx.Attestation),
				Attestation: tx.Attestation,
			})
		}
	}
}

// processP2PRollups handles rollups gossiped by other obscuro nodes
func (a *Node) processP2PRollups(rollup *obscuroCommon.Rollup) {
	a.Enclave.SubmitRollup(obscuroCommon.ExtRollup{
		Header: rollup.Header,
		Txs:    rollup.Transactions,
	})
}<|MERGE_RESOLUTION|>--- conflicted
+++ resolved
@@ -5,17 +5,13 @@
 	"sync/atomic"
 	"time"
 
+	"github.com/google/uuid"
+	"github.com/obscuronet/obscuro-playground/go/common"
 	"github.com/obscuronet/obscuro-playground/go/log"
-
-	"github.com/google/uuid"
-
-	"github.com/obscuronet/obscuro-playground/go/common"
-
 	"github.com/obscuronet/obscuro-playground/go/obscuronode/enclave"
 
+	gethcommon "github.com/ethereum/go-ethereum/common"
 	obscuroCommon "github.com/obscuronet/obscuro-playground/go/obscuronode/common"
-
-	gethcommon "github.com/ethereum/go-ethereum/common"
 )
 
 type AggregatorCfg struct {
@@ -201,20 +197,15 @@
 	if atomic.LoadInt32(a.interrupt) == 1 {
 		return
 	}
-<<<<<<< HEAD
-
-	go a.Enclave.SubmitTx(tx)
-=======
 	// Ignore gossiped transactions while the node is still initialising
 	if a.Enclave.IsInitialised() {
 		go func() {
 			err := a.Enclave.SubmitTx(tx)
 			if err != nil {
-				common.Log(fmt.Sprintf(">   Agg%d: Could not submit transaction: %s", a.ID, err))
+				log.Log(fmt.Sprintf(">   Agg%d: Could not submit transaction: %s", a.ID, err))
 			}
 		}()
 	}
->>>>>>> 67d93fa2
 }
 
 // RPCBalance allows to fetch the balance of one address
