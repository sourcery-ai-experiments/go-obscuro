package gethnetwork

import (
	"bufio"
	"encoding/json"
	"fmt"
	"io"
	"io/ioutil"
	"net"
	"os"
	"os/exec"
	"path"
	"strconv"
	"strings"
	"sync"
	"time"

	"github.com/obscuronet/obscuro-playground/go/log"
)

const (
	nodeFolderName = "node_datadir_"
	buildDirBase   = "../.build/geth"
	keystoreDir    = "keystore"

	genesisFileName = "genesis.json"
	ipcFileName     = "geth.ipc"
	logFile         = "node_logs.txt"
	passwordFile    = "password.txt"
	password        = "password"

	accountCmd    = "account"
	accountNewCmd = "new"
	addPeerCmd    = "admin.addPeer(%s)"
	attachCmd     = "attach"
	enodeCmd      = "admin.nodeInfo.enode"
	initCmd       = "init"

	dataDirFlag        = "--datadir"
	execFlag           = "--exec"
	mineFlag           = "--mine"
	passwordFlag       = "--password"
	portFlag           = "--port"
	httpEnableFlag     = "--http"
	httpPortFlag       = "--http.port"
	httpIPFlag         = "--http.addr"
	httpEnableApis     = "--http.api"
	allowedAPIs        = "personal,eth,net,web3,debug"
	allowCORSDomain    = "--http.corsdomain"
	rpcFeeCapFlag      = "--rpc.txfeecap=0" // Disables the 1 ETH cap for RPC transactions.
	unlockFlag         = "--unlock"
	unlockInsecureFlag = "--allow-insecure-unlock"
	websocketFlag      = "--ws" // Enables websocket connections to the node.
	wsPortFlag         = "--ws.port"
	gasLimitFlag       = "--miner.gaslimit=2000000000" // Ensures the miners don't gradually reduce the block gas limit.

	// syncModeFlag defines the node block sync approach
	// snap (the default) mode does not work well for small, rapidly deployed private networks
	syncModeFlag = "--syncmode=full"

	// We pre-allocate a wallet matching the private key used in the tests, plus an account per clique member.
	genesisJSONTemplate = `{
	  "config": {
		"chainId": 1337,
		"homesteadBlock": 0,
		"eip150Block": 0,
		"eip155Block": 0,
		"eip158Block": 0,
		"byzantiumBlock": 0,
		"constantinopleBlock": 0,
		"petersburgBlock": 0,
		"istanbulBlock": 0,
		"berlinBlock": 0,
		"londonBlock": 0,
		"clique": {
		  "period": %d,
		  "epoch": 30000
		}
	  },
	  "alloc": {
		"0x323AefbFC16159655514846a9e5433C457de9389": {
		  "balance": "1000000000000000000000"
		},
%s
	  },
	  "coinbase": "0x0000000000000000000000000000000000000000",
	  "difficulty": "0x20000",
	  "extraData": "0x0000000000000000000000000000000000000000000000000000000000000000%s0000000000000000000000000000000000000000000000000000000000000000000000000000000000000000000000000000000000000000000000000000000000",
	  "gasLimit": "2000000000",
	  "nonce": "0x0000000000000042",
	  "mixhash": "0x0000000000000000000000000000000000000000000000000000000000000000",
	  "parentHash": "0x0000000000000000000000000000000000000000000000000000000000000000",
	  "timestamp": "0x00"
  }`
	addrBlockTemplate = `		"%s": {
		  "balance": "1000000000000000000000"
		}`
	genesisJSONAddrKey = "address"

	wsPortOffset = 100
)

// GethNetwork is a network of Geth nodes, built using the provided Geth binary.
type GethNetwork struct {
	GenesisJSON []byte // The genesis JSON config used by the network.

	gethBinaryPath   string
	genesisFilePath  string
	dataDirs         []string
	addresses        []string      // The public keys of the nodes' accounts.
	nodesProcs       []*os.Process // The running Geth node processes.
	logFile          *os.File
	passwordFilePath string // The path to the file storing the password to unlock node accounts.
	WebSocketPorts   []uint // Ports exposed by the geth nodes for
	startPort        int
}

// NewGethNetwork returns an Ethereum network with numNodes nodes using the provided Geth binary and allows for prefunding addresses.
// The network uses the Clique consensus algorithm, producing a block every blockTimeSecs.
// A portStart is required for running multiple networks in the same host ( specially useful for unit tests )
<<<<<<< HEAD
func NewGethNetwork(portStart int, gethBinaryPath string, numNodes int, blockTimeSecs int, preFundedAddrs []string) *GethNetwork {
=======
func NewGethNetwork(portStart int, gethBinaryPath string, numNodes int, blockTimeSecs int, preFundedAddrs []string) GethNetwork {
	err := ensurePortsAreAvailable(portStart, numNodes)
	if err != nil {
		panic(err)
	}

>>>>>>> 35e4d25c
	// Build dirs are suffixed with a timestamp so multiple executions don't collide
	timestamp := strconv.FormatInt(time.Now().UnixMilli(), 10)
	buildDir := path.Join(basepath, buildDirBase, timestamp)
	// We create a data directory for each node.
	nodesDir, err := ioutil.TempDir("", timestamp)
	fmt.Printf("Geth nodes created in: %s\n", nodesDir)
	if err != nil {
		panic(err)
	}
	dataDirs := make([]string, numNodes)
	for i := 0; i < numNodes; i++ {
		nodeFolder := nodeFolderName + strconv.Itoa(i+1)
		dataDirs[i] = path.Join(nodesDir, nodeFolder)
	}

	// We push all the node logs to a single file.
	err = os.MkdirAll(buildDir, os.ModePerm)
	if err != nil {
		panic(err)
	}
	logFile, err := os.Create(path.Join(buildDir, logFile))
	if err != nil {
		panic(err)
	}

	// We create a password file to unlock the node accounts.
	passwordFile, _ := os.Create(path.Join(nodesDir, passwordFile))
	if err != nil {
		panic(err)
	}
	_, err = passwordFile.WriteString(password)
	if err != nil {
		panic(err)
	}

	network := GethNetwork{
		gethBinaryPath:   gethBinaryPath,
		dataDirs:         dataDirs,
		addresses:        make([]string, numNodes),
		nodesProcs:       make([]*os.Process, numNodes),
		logFile:          logFile,
		passwordFilePath: passwordFile.Name(),
		WebSocketPorts:   make([]uint, numNodes),
<<<<<<< HEAD
		startPort:        portStart,
=======
		commStartPort:    portStart,
		wsStartPort:      portStart + wsPortOffset,
>>>>>>> 35e4d25c
	}

	// We create an account for each node.
	var wg sync.WaitGroup
	for idx, dataDir := range dataDirs {
		wg.Add(1)
		go func(idx int, dataDir string) {
			defer wg.Done()
			network.createAccount(dataDir)
			network.addresses[idx] = network.retrieveAccount(dataDir)
		}(idx, dataDir)
	}
	wg.Wait()

	// We generate the genesis config file based on the accounts above and the prefunded addresses.
	allocs := make([]string, numNodes+len(preFundedAddrs))
	for i, addr := range append(network.addresses, preFundedAddrs...) {
		allocs[i] = fmt.Sprintf(addrBlockTemplate, addr)
	}
	network.GenesisJSON = []byte(
		fmt.Sprintf(genesisJSONTemplate, blockTimeSecs, strings.Join(allocs, ",\r\n"), strings.Join(network.addresses, "")),
	)

	// We write out the `genesis.json` file to be used by the network.
	genesisFilePath := path.Join(buildDir, genesisFileName)
	err = os.WriteFile(genesisFilePath, network.GenesisJSON, 0o600)
	if err != nil {
		panic(err)
	}
	network.genesisFilePath = genesisFilePath

	// We start the miners.
	for idx, dataDir := range dataDirs {
		wg.Add(1)
		go func(idx int, dataDir string) {
			defer wg.Done()
			network.createMiner(dataDir, idx)
		}(idx, dataDir)
	}
	wg.Wait()

	// We retrieve the enode address for each node.
	enodeAddrs := make([]string, len(network.dataDirs))
	for idx, dataDir := range network.dataDirs {
		wg.Add(1)
		go func(idx int, dataDir string) {
			defer wg.Done()
			waitForIPC(dataDir) // We cannot issue RPC commands until the IPC files are available.
			enodeAddrs[idx] = network.IssueCommand(idx, enodeCmd)
		}(idx, dataDir)
	}
	wg.Wait()

	// We manually tell the nodes about one another.
	for _, enodeAddr := range enodeAddrs {
		for idx := range network.dataDirs {
			wg.Add(1)
			go func(idx int, enodeAddr string) {
				defer wg.Done()
				// As part of this loop, we also try and peer a node with itself, but Geth ignores this.
				network.IssueCommand(idx, fmt.Sprintf(addPeerCmd, enodeAddr))
			}(idx, enodeAddr)
		}
	}
	wg.Wait()

	return &network
}

// IssueCommand sends the command via RPC to the nodeIdx'th node in the network.
func (network *GethNetwork) IssueCommand(nodeIdx int, command string) string {
	dataDir := network.dataDirs[nodeIdx]

	args := []string{dataDirFlag, dataDir, attachCmd, path.Join(dataDir, ipcFileName), execFlag, command}
	cmd := exec.Command(network.gethBinaryPath, args...) // nolint
	cmd.Stderr = network.logNodeID(nodeIdx)

	output, err := cmd.Output()
	if err != nil {
		panic(err)
	}

	return strings.TrimSpace(string(output))
}

// StopNodes kills the Geth node processes.
func (network *GethNetwork) StopNodes() {
	for _, process := range network.nodesProcs {
		if process != nil {
			_ = process.Kill()
		}
	}
}

// Initialises and starts a miner.
func (network *GethNetwork) createMiner(dataDir string, idx int) {
	// We delete the leftover IPC file from the previous run, if it exists.
	_ = os.Remove(path.Join(dataDir, ipcFileName))
	// The node must create its initial config based on the network's genesis file before it can be started.
	network.initNode(dataDir)
	network.startMiner(dataDir, idx)
}

// Creates an account for a Geth node.
func (network *GethNetwork) createAccount(dataDirPath string) {
	args := []string{dataDirFlag, dataDirPath, accountCmd, accountNewCmd, passwordFlag, network.passwordFilePath}
	cmd := exec.Command(network.gethBinaryPath, args...) // nolint
	cmd.Stdout = network.logFile
	cmd.Stderr = network.logFile

	if err := cmd.Run(); err != nil {
		panic(err)
	}
}

// Adds a Geth node's account public key to the `network` object.
func (network *GethNetwork) retrieveAccount(dataDirPath string) string {
	dir := path.Join(dataDirPath, keystoreDir)
	files, _ := ioutil.ReadDir(dir)
	for _, file := range files {
		// `ReadDir` returns the folder itself, as well as the files within it.
		if file.IsDir() {
			continue
		}

		y, err := os.ReadFile(path.Join(dir, file.Name()))
		if err != nil {
			panic(err)
		}
		contents := make(map[string]interface{})
		err = json.Unmarshal(y, &contents)
		if err != nil {
			panic(err)
		}
		return contents[genesisJSONAddrKey].(string) // We return as we only expect one account per node.
	}

	panic(fmt.Sprintf("could not find account for node at %s", dataDirPath))
}

// Initialises a Geth node based on the network genesis file.
func (network *GethNetwork) initNode(dataDirPath string) {
	args := []string{dataDirFlag, dataDirPath, initCmd, network.genesisFilePath}
	cmd := exec.Command(network.gethBinaryPath, args...) // nolint
	cmd.Stdout = network.logFile
	cmd.Stderr = network.logFile

	if err := cmd.Run(); err != nil {
		panic(fmt.Errorf("could not initialise Geth node. Cause: %w", err))
	}
}

// Starts a Geth miner.
func (network *GethNetwork) startMiner(dataDirPath string, idx int) {
	webSocketPort := network.startPort + 25 + idx
	port := network.startPort + 50 + idx
	httpPort := network.startPort + 75 + idx

	args := []string{
		websocketFlag, wsPortFlag, strconv.Itoa(webSocketPort), dataDirFlag, dataDirPath, portFlag,
		strconv.Itoa(port), unlockInsecureFlag, unlockFlag, network.addresses[idx], passwordFlag,
		network.passwordFilePath, mineFlag, rpcFeeCapFlag, syncModeFlag,
		httpEnableFlag, httpPortFlag, strconv.Itoa(httpPort), httpEnableApis, allowedAPIs, allowCORSDomain, "*",
		httpIPFlag, "0.0.0.0", gasLimitFlag,
	}
	cmd := exec.Command(network.gethBinaryPath, args...) // nolint

	cmd.Stdout = network.logNodeID(idx)
	cmd.Stderr = network.logNodeID(idx)

	if err := cmd.Start(); err != nil {
		panic(fmt.Errorf("could not start Geth node. Cause: %w", err))
	}
	network.nodesProcs[idx] = cmd.Process
	network.WebSocketPorts[idx] = uint(webSocketPort)
}

// logNodeID prepends the nodeID to the log entries
func (network *GethNetwork) logNodeID(idx int) io.Writer {
	r, w, _ := os.Pipe()
	go func() {
		sc := bufio.NewScanner(r)
		for sc.Scan() {
			_, _ = network.logFile.WriteString(fmt.Sprintf("EthNode-%d: %s\n", idx, sc.Text()))
		}
	}()
	return w
}

// Waits for a node's IPC file to exist.
func waitForIPC(dataDir string) {
	totalCounter := 0
	counter := 0

	for {
		ipcFilePath := path.Join(dataDir, ipcFileName)
		_, err := os.Stat(ipcFilePath)
		if err == nil {
			break
		}
		time.Sleep(100 * time.Millisecond)

		if totalCounter > 300 {
			panic(fmt.Errorf("waited over 30 seconds for .ipc file of node at %s", dataDir))
		}

		if counter > 20 {
			log.Info(fmt.Sprintf("Waiting for .ipc file of node at %s", dataDir))
			totalCounter += counter
			counter = 0
		}

		counter++
	}
}

func ensurePortsAreAvailable(startPort int, numberNodes int) error {
	var unavailablePorts []int

	for i := 0; i < numberNodes; i++ {
		commsPort := startPort + i
		if !isPortAvailable(commsPort) {
			unavailablePorts = append(unavailablePorts, commsPort)
		}
		wsPort := startPort + wsPortOffset + i
		if !isPortAvailable(wsPort) {
			unavailablePorts = append(unavailablePorts, wsPort)
		}
	}

	if len(unavailablePorts) > 0 {
		list, _ := json.Marshal(unavailablePorts)
		return fmt.Errorf("could not run geth network because test ports are unavalable for use - the following ports were unavailable: %s", list)
	}
	return nil
}

func isPortAvailable(port int) bool {
	ln, err := net.Listen("tcp", fmt.Sprintf(":%d", port))
	if ln != nil {
		_ = ln.Close()
	}
	return err == nil
}<|MERGE_RESOLUTION|>--- conflicted
+++ resolved
@@ -118,16 +118,12 @@
 // NewGethNetwork returns an Ethereum network with numNodes nodes using the provided Geth binary and allows for prefunding addresses.
 // The network uses the Clique consensus algorithm, producing a block every blockTimeSecs.
 // A portStart is required for running multiple networks in the same host ( specially useful for unit tests )
-<<<<<<< HEAD
 func NewGethNetwork(portStart int, gethBinaryPath string, numNodes int, blockTimeSecs int, preFundedAddrs []string) *GethNetwork {
-=======
-func NewGethNetwork(portStart int, gethBinaryPath string, numNodes int, blockTimeSecs int, preFundedAddrs []string) GethNetwork {
 	err := ensurePortsAreAvailable(portStart, numNodes)
 	if err != nil {
 		panic(err)
 	}
 
->>>>>>> 35e4d25c
 	// Build dirs are suffixed with a timestamp so multiple executions don't collide
 	timestamp := strconv.FormatInt(time.Now().UnixMilli(), 10)
 	buildDir := path.Join(basepath, buildDirBase, timestamp)
@@ -171,12 +167,7 @@
 		logFile:          logFile,
 		passwordFilePath: passwordFile.Name(),
 		WebSocketPorts:   make([]uint, numNodes),
-<<<<<<< HEAD
 		startPort:        portStart,
-=======
-		commStartPort:    portStart,
-		wsStartPort:      portStart + wsPortOffset,
->>>>>>> 35e4d25c
 	}
 
 	// We create an account for each node.
