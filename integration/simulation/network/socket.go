--- conflicted
+++ resolved
@@ -66,25 +66,10 @@
 }
 
 func (n *networkOfSocketNodes) TearDown() {
-<<<<<<< HEAD
-	defer n.gethNetwork.StopNodes()
-
-	for _, client := range n.obscuroClients {
-		temp := client
-		go func() {
-			defer (*temp).Stop()
-			err := (*temp).Call(nil, obscuroclient.RPCStopHost)
-			if err != nil {
-				log.Error("Failed to stop client %s", err, nil)
-			}
-		}()
-	}
-=======
 	// First stop the obscuro nodes
 	StopObscuroNodes(n.obscuroClients)
 	StopGethNetwork(n.gethClients, n.gethNetwork)
 
 	// stop the enclaves
 	// todo
->>>>>>> d64a4498
 }