package smartcontract

import (
	"bytes"
	"math/big"
	"reflect"
	"testing"
	"time"

	"github.com/ethereum/go-ethereum/common/hexutil"
	"github.com/ethereum/go-ethereum/crypto"

	gethcommon "github.com/ethereum/go-ethereum/common"
	"github.com/ethereum/go-ethereum/core/types"
	"github.com/obscuronet/obscuro-playground/go/common"
	"github.com/obscuronet/obscuro-playground/go/config"
	"github.com/obscuronet/obscuro-playground/go/ethadapter"
	"github.com/obscuronet/obscuro-playground/go/ethadapter/mgmtcontractlib"
	"github.com/obscuronet/obscuro-playground/go/wallet"
	"github.com/obscuronet/obscuro-playground/integration"
	"github.com/obscuronet/obscuro-playground/integration/datagenerator"
	"github.com/obscuronet/obscuro-playground/integration/gethnetwork"
	"github.com/obscuronet/obscuro-playground/integration/simulation/network"
)

// netInfo is a bag holder struct for output data from the execution/run of a network
type netInfo struct {
	ethClients  []ethadapter.EthClient
	wallets     []wallet.Wallet
	gethNetwork *gethnetwork.GethNetwork
}

// runGethNetwork runs a geth network with one prefunded wallet
func runGethNetwork(t *testing.T) *netInfo {
	// make sure the geth network binaries exist
	path, err := gethnetwork.EnsureBinariesExist(gethnetwork.LatestVersion)
	if err != nil {
		t.Fatal(err)
	}

	// prefund one wallet as the worker wallet
	workerWallet := datagenerator.RandomWallet(integration.EthereumChainID)

	// define + run the network
	gethNetwork := gethnetwork.NewGethNetwork(
		integration.StartPortSmartContractTests,
		integration.StartPortSmartContractTests+100,
		path,
		3,
		1,
		[]string{workerWallet.Address().String()},
	)

	// create a client that is connected to node 0 of the network
<<<<<<< HEAD
	client, err := ethclient.NewEthClientFromConfig(config.HostConfig{
		ID:                  common.Address{1},
=======
	client, err := ethadapter.NewEthClient(config.HostConfig{
		ID:                  gethcommon.Address{1},
>>>>>>> 4d49184f
		L1NodeHost:          "127.0.0.1",
		L1NodeWebsocketPort: gethNetwork.WebSocketPorts[0],
		L1ConnectionTimeout: 30 * time.Second,
	})
	if err != nil {
		return nil
	}

	return &netInfo{
		ethClients:  []ethadapter.EthClient{client},
		wallets:     []wallet.Wallet{workerWallet},
		gethNetwork: gethNetwork,
	}
}

func TestManagementContract(t *testing.T) {
	// run tests on one network
	sim := runGethNetwork(t)
	defer sim.gethNetwork.StopNodes()

	// setup the client and the (debug) wallet
	client := sim.ethClients[0]
	w := newDebugWallet(sim.wallets[0])

	for name, test := range map[string]func(*testing.T, *debugMgmtContractLib, *debugWallet, ethadapter.EthClient){
		"secretCannotBeInitializedTwice":     secretCannotBeInitializedTwice,
		"nonAttestedNodesCannotCreateRollup": nonAttestedNodesCannotCreateRollup,
		"attestedNodesCreateRollup":          attestedNodesCreateRollup,
		"nonAttestedNodesCannotAttest":       nonAttestedNodesCannotAttest,
		"newlyAttestedNodesCanAttest":        newlyAttestedNodesCanAttest,
		"attestedNodeHostAddressesAreStored": attestedNodeHostAddressesAreStored,
	} {
		t.Run(name, func(t *testing.T) {
			// deploy the same contract to a new address
			contractAddr, err := network.DeployContract(client, w, gethcommon.Hex2Bytes(mgmtcontractlib.MgmtContractByteCode))
			if err != nil {
				t.Error(err)
			}

			// run the test using the new contract, but same wallet
			test(t,
				newDebugMgmtContractLib(*contractAddr, client.EthClient(), mgmtcontractlib.NewMgmtContractLib(contractAddr)),
				w,
				client,
			)
		})
	}
}

// nonAttestedNodesCannotCreateRollup issues a rollup from a node that did not receive the secret network key
func nonAttestedNodesCannotCreateRollup(t *testing.T, mgmtContractLib *debugMgmtContractLib, w *debugWallet, client ethadapter.EthClient) {
	rollup := datagenerator.RandomRollup()
	txData := mgmtContractLib.CreateRollup(
		&ethadapter.L1RollupTx{Rollup: common.EncodeRollup(&rollup)},
		w.GetNonceAndIncrement(),
	)

	_, receipt, err := w.AwaitedSignAndSendTransaction(client, txData)
	if err != nil {
		t.Error(err)
	}

	if receipt.Status != types.ReceiptStatusFailed {
		t.Errorf("transaction should have failed, expected %d got %d", 0, receipt.Status)
	}
}

// secretCannotBeInitializedTwice issues the InitializeNetworkSecret twice, failing the second time
func secretCannotBeInitializedTwice(t *testing.T, mgmtContractLib *debugMgmtContractLib, w *debugWallet, client ethadapter.EthClient) {
	aggregatorID := datagenerator.RandomAddress()
	txData := mgmtContractLib.CreateInitializeSecret(
		&ethadapter.L1InitializeSecretTx{
			AggregatorID: &aggregatorID,
		},
		w.GetNonceAndIncrement(),
	)

	_, receipt, err := w.AwaitedSignAndSendTransaction(client, txData)
	if err != nil {
		t.Error(err)
	}

	if receipt.Status != types.ReceiptStatusSuccessful {
		t.Errorf("transaction should have succeeded, expected %d got %d", 1, receipt.Status)
	}

	// was the pubkey stored ?
	attested, err := mgmtContractLib.genContract.Attested(nil, aggregatorID)
	if err != nil {
		t.Error(err)
	}
	if !attested {
		t.Error("expected agg to be attested")
	}

	// do the same again
	aggregatorID = datagenerator.RandomAddress()
	txData = mgmtContractLib.CreateInitializeSecret(
		&ethadapter.L1InitializeSecretTx{
			AggregatorID: &aggregatorID,
		},
		w.GetNonceAndIncrement(),
	)

	_, receipt, err = w.AwaitedSignAndSendTransaction(client, txData)
	if err != nil {
		t.Error(err)
	}

	if receipt.Status != types.ReceiptStatusFailed {
		t.Errorf("transaction should have failed, expected %d got %d", 0, receipt.Status)
	}
}

// attestedNodesCreateRollup attests a node by issuing a InitializeNetworkSecret, issues a rollups from the same node and verifies the rollup was stored
func attestedNodesCreateRollup(t *testing.T, mgmtContractLib *debugMgmtContractLib, w *debugWallet, client ethadapter.EthClient) {
	rollup := datagenerator.RandomRollup()
	requesterID := &rollup.Header.Agg

	// the aggregator starts the network
	txData := mgmtContractLib.CreateInitializeSecret(
		&ethadapter.L1InitializeSecretTx{
			AggregatorID: requesterID,
		},
		w.GetNonceAndIncrement(),
	)

	_, receipt, err := w.AwaitedSignAndSendTransaction(client, txData)
	if err != nil {
		t.Error(err)
	}

	if receipt.Status != types.ReceiptStatusSuccessful {
		t.Errorf("transaction should have succeeded, expected %d got %d", 1, receipt.Status)
	}

	// issue a rollup from the attested node
	txData = mgmtContractLib.CreateRollup(&ethadapter.L1RollupTx{Rollup: common.EncodeRollup(&rollup)}, w.GetNonceAndIncrement())
	_, receipt, err = w.AwaitedSignAndSendTransaction(client, txData)
	if err != nil {
		t.Error(err)
	}

	if receipt.Status != types.ReceiptStatusSuccessful {
		t.Errorf("transaction should have succeeded, expected %d got %d", 1, receipt.Status)
	}

	// make sure the rollup was stored in the contract
	storedRollup, err := mgmtContractLib.genContract.Rollups(nil, receipt.BlockNumber, big.NewInt(0))
	if err != nil {
		t.Error(err)
	}

	if storedRollup.Number.Int64() != rollup.Header.Number.Int64() ||
		!bytes.Equal(storedRollup.ParentHash[:], rollup.Header.ParentHash.Bytes()) ||
		!bytes.Equal(storedRollup.AggregatorID[:], rollup.Header.Agg.Bytes()) ||
		!bytes.Equal(storedRollup.L1Block[:], rollup.Header.L1Proof.Bytes()) {
		t.Error("stored rollup does not match the generated rollup")
	}
}

// nonAttestedNodesCannotAttest agg A initializes the network, agg B requests the secret, agg C issues response, but it's reverted
func nonAttestedNodesCannotAttest(t *testing.T, mgmtContractLib *debugMgmtContractLib, w *debugWallet, client ethadapter.EthClient) {
	aggAPrivateKey, err := crypto.GenerateKey()
	if err != nil {
		t.Error(err)
	}
	aggAID := crypto.PubkeyToAddress(aggAPrivateKey.PublicKey)

	// aggregator A starts the network secret
	txData := mgmtContractLib.CreateInitializeSecret(
		&ethadapter.L1InitializeSecretTx{
			AggregatorID: &aggAID,
		},
		w.GetNonceAndIncrement(),
	)

	_, receipt, err := w.AwaitedSignAndSendTransaction(client, txData)
	if err != nil {
		t.Error(err)
	}
	if receipt.Status != types.ReceiptStatusSuccessful {
		t.Errorf("transaction should have succeeded, expected %d got %d", 1, receipt.Status)
	}

	// agg b requests the secret
	aggBPrivateKey, err := crypto.GenerateKey()
	if err != nil {
		t.Error(err)
	}
	aggBID := crypto.PubkeyToAddress(aggBPrivateKey.PublicKey)

	txData = mgmtContractLib.CreateRequestSecret(
		&ethadapter.L1RequestSecretTx{
			Attestation: datagenerator.RandomBytes(10),
		},
		w.GetNonceAndIncrement(),
	)

	_, receipt, err = w.AwaitedSignAndSendTransaction(client, txData)
	if err != nil {
		t.Error(err)
	}
	if receipt.Status != types.ReceiptStatusSuccessful {
		t.Errorf("transaction should have succeeded, expected %d got %d", 1, receipt.Status)
	}

	// agg c responds to the secret
	aggCPrivateKey, err := crypto.GenerateKey()
	if err != nil {
		t.Error(err)
	}
	aggCID := crypto.PubkeyToAddress(aggCPrivateKey.PublicKey)

	fakeSecret := []byte{123}

	txData = mgmtContractLib.CreateRespondSecret(
		(&ethadapter.L1RespondSecretTx{
			AttesterID:  aggCID,
			RequesterID: aggBID,
			Secret:      fakeSecret,
		}).Sign(aggCPrivateKey),
		w.GetNonceAndIncrement(),
		true,
	)

	_, receipt, err = w.AwaitedSignAndSendTransaction(client, txData)
	if err != nil {
		t.Error(err)
	}
	if receipt.Status != types.ReceiptStatusFailed {
		t.Errorf("transaction should have failed, expected %d got %d", 1, receipt.Status)
	}

	// agg c responds to the secret AGAIN, but trying to mimick aggregator A
	txData = mgmtContractLib.CreateRespondSecret(
		(&ethadapter.L1RespondSecretTx{
			Secret:      fakeSecret,
			RequesterID: aggBID,
			AttesterID:  aggAID,
		}).Sign(aggCPrivateKey),
		w.GetNonceAndIncrement(),
		true,
	)

	_, receipt, err = w.AwaitedSignAndSendTransaction(client, txData)
	if err != nil {
		t.Error(err)
	}
	if receipt.Status != types.ReceiptStatusFailed {
		t.Errorf("transaction should have failed, expected %d got %d", 0, receipt.Status)
	}
}

// newlyAttestedNodesCanAttest agg A initializes the network, agg B requests the secret, agg C requests the secret, agg C is attested by agg A and agg B is attested by agg C
func newlyAttestedNodesCanAttest(t *testing.T, mgmtContractLib *debugMgmtContractLib, w *debugWallet, client ethadapter.EthClient) {
	secretBytes := []byte("This is super random")
	// crypto.GenerateKey will generate a PK that does not play along this test
	aggAPrivateKey, err := crypto.ToECDSA(hexutil.MustDecode("0xc0083389f7a5925b662f8982080ced523bcc5e5dc33c6b1eaf11e288183e3c95"))
	if err != nil {
		t.Fatal(err)
	}
	aggAID := crypto.PubkeyToAddress(aggAPrivateKey.PublicKey)

	// the aggregator starts the network
	txData := mgmtContractLib.CreateInitializeSecret(
		&ethadapter.L1InitializeSecretTx{
			AggregatorID:  &aggAID,
			InitialSecret: secretBytes,
		},
		w.GetNonceAndIncrement(),
	)

	_, receipt, err := w.AwaitedSignAndSendTransaction(client, txData)
	if err != nil {
		t.Error(err)
	}
	if receipt.Status != types.ReceiptStatusSuccessful {
		t.Errorf("transaction should have succeeded, expected %d got %d", 1, receipt.Status)
	}
	attested, err := mgmtContractLib.genContract.Attested(nil, aggAID)
	if err != nil {
		t.Error(err)
	}
	if !attested {
		t.Error("expected agg to be attested")
	}

	// agg b requests the secret
	aggBPrivateKey, err := crypto.ToECDSA(hexutil.MustDecode("0x0d3de78eb7f26239a7ee32895a0b0898699ad3c4e5a910d0ffd65f707d2e63c4"))
	if err != nil {
		t.Fatal(err)
	}
	aggBID := crypto.PubkeyToAddress(aggBPrivateKey.PublicKey)

	txData = mgmtContractLib.CreateRequestSecret(
		&ethadapter.L1RequestSecretTx{
			Attestation: datagenerator.RandomBytes(10),
		},
		w.GetNonceAndIncrement(),
	)
	_, receipt, err = w.AwaitedSignAndSendTransaction(client, txData)
	if err != nil {
		t.Error(err)
	}
	if receipt.Status != types.ReceiptStatusSuccessful {
		t.Errorf("transaction should have succeeded, expected %d got %d", 1, receipt.Status)
	}

	// agg C requests the secret
	aggCPrivateKey, err := crypto.ToECDSA(hexutil.MustDecode("0x2464a793cee0ea7103121fb1dfb6d021d80f43f3b5af39c7944b52db19a7ef30"))
	if err != nil {
		t.Fatal(err)
	}
	aggCID := crypto.PubkeyToAddress(aggCPrivateKey.PublicKey)

	txData = mgmtContractLib.CreateRequestSecret(
		&ethadapter.L1RequestSecretTx{
			Attestation: datagenerator.RandomBytes(10),
		},
		w.GetNonceAndIncrement(),
	)

	_, receipt, err = w.AwaitedSignAndSendTransaction(client, txData)
	if err != nil {
		t.Error(err)
	}
	if receipt.Status != types.ReceiptStatusSuccessful {
		t.Errorf("transaction should have succeeded, expected %d got %d", 1, receipt.Status)
	}

	// Agg A responds to Agg C request
	txData = mgmtContractLib.CreateRespondSecret(
		(&ethadapter.L1RespondSecretTx{
			Secret:      secretBytes,
			RequesterID: aggCID,
			AttesterID:  aggAID,
		}).Sign(aggAPrivateKey),
		w.GetNonceAndIncrement(),
		true,
	)
	_, receipt, err = w.AwaitedSignAndSendTransaction(client, txData)
	if err != nil {
		t.Error(err)
	}
	if receipt.Status != types.ReceiptStatusSuccessful {
		t.Errorf("transaction should have succeeded, expected %d got %d", 1, receipt.Status)
	}

	// test if aggregator is attested
	attested, err = mgmtContractLib.genContract.Attested(nil, aggCID)
	if err != nil {
		t.Error(err)
	}
	if !attested {
		t.Error("expected agg to be attested")
	}

	// agg C attests agg B
	txData = mgmtContractLib.CreateRespondSecret(
		(&ethadapter.L1RespondSecretTx{
			Secret:      secretBytes,
			RequesterID: aggBID,
			AttesterID:  aggCID,
		}).Sign(aggCPrivateKey),
		w.GetNonceAndIncrement(),
		true,
	)
	_, receipt, err = w.AwaitedSignAndSendTransaction(client, txData)
	if err != nil {
		t.Error(err)
	}
	if receipt.Status != types.ReceiptStatusSuccessful {
		t.Errorf("transaction should have succeeded, expected %d got %d", 1, receipt.Status)
	}

	// test if aggregator is attested
	attested, err = mgmtContractLib.genContract.Attested(nil, aggBID)
	if err != nil {
		t.Error(err)
	}
	if !attested {
		t.Error("expected agg to be attested")
	}
}

// attestedNodeHostAddressesAreStored agg A initializes the network, agg B becomes attested, agg C is rejected. Only A and B's host addresses are stored in the management contract
func attestedNodeHostAddressesAreStored(t *testing.T, mgmtContractLib *debugMgmtContractLib, w *debugWallet, client ethadapter.EthClient) {
	aggAHostAddr := "aggAHostAddr"
	aggBHostAddr := "aggBHostAddr"

	secretBytes := []byte("This is super random")
	// crypto.GenerateKey will generate a PK that does not play along this test
	aggAPrivateKey, err := crypto.ToECDSA(hexutil.MustDecode("0xc0083389f7a5925b662f8982080ced523bcc5e5dc33c6b1eaf11e288183e3c95"))
	if err != nil {
		t.Fatal(err)
	}
	aggAID := crypto.PubkeyToAddress(aggAPrivateKey.PublicKey)

	// the aggregator starts the network
	txData := mgmtContractLib.CreateInitializeSecret(
		&ethadapter.L1InitializeSecretTx{
			AggregatorID:  &aggAID,
			InitialSecret: secretBytes,
			HostAddress:   aggAHostAddr,
		},
		w.GetNonceAndIncrement(),
	)

	_, receipt, err := w.AwaitedSignAndSendTransaction(client, txData)
	if err != nil {
		t.Error(err)
	}
	if receipt.Status != types.ReceiptStatusSuccessful {
		t.Errorf("transaction should have succeeded, expected %d got %d", 1, receipt.Status)
	}

	// agg b requests the secret
	aggBPrivateKey, err := crypto.ToECDSA(hexutil.MustDecode("0x0d3de78eb7f26239a7ee32895a0b0898699ad3c4e5a910d0ffd65f707d2e63c4"))
	if err != nil {
		t.Fatal(err)
	}
	aggBID := crypto.PubkeyToAddress(aggBPrivateKey.PublicKey)

	txData = mgmtContractLib.CreateRequestSecret(
		&ethadapter.L1RequestSecretTx{
			Attestation: datagenerator.RandomBytes(10),
		},
		w.GetNonceAndIncrement(),
	)
	_, receipt, err = w.AwaitedSignAndSendTransaction(client, txData)
	if err != nil {
		t.Error(err)
	}
	if receipt.Status != types.ReceiptStatusSuccessful {
		t.Errorf("transaction should have succeeded, expected %d got %d", 1, receipt.Status)
	}

	// agg C requests the secret
	txData = mgmtContractLib.CreateRequestSecret(
		&ethadapter.L1RequestSecretTx{
			Attestation: datagenerator.RandomBytes(10),
		},
		w.GetNonceAndIncrement(),
	)

	_, receipt, err = w.AwaitedSignAndSendTransaction(client, txData)
	if err != nil {
		t.Error(err)
	}
	if receipt.Status != types.ReceiptStatusSuccessful {
		t.Errorf("transaction should have succeeded, expected %d got %d", 1, receipt.Status)
	}

	// Agg A only responds to Agg B request
	txData = mgmtContractLib.CreateRespondSecret(
		(&ethadapter.L1RespondSecretTx{
			Secret:      secretBytes,
			RequesterID: aggBID,
			AttesterID:  aggAID,
			HostAddress: aggBHostAddr,
		}).Sign(aggAPrivateKey),
		w.GetNonceAndIncrement(),
		true,
	)
	_, receipt, err = w.AwaitedSignAndSendTransaction(client, txData)
	if err != nil {
		t.Error(err)
	}
	if receipt.Status != types.ReceiptStatusSuccessful {
		t.Errorf("transaction should have succeeded, expected %d got %d", 1, receipt.Status)
	}

	hostAddresses, err := mgmtContractLib.genContract.GetHostAddresses(nil)
	if err != nil {
		t.Error(err)
	}
	expectedHostAddresses := []string{aggAHostAddr, aggBHostAddr}
	if !reflect.DeepEqual(hostAddresses, expectedHostAddresses) {
		t.Errorf("expected to find host addresses %s, found %s", expectedHostAddresses, hostAddresses)
	}
}<|MERGE_RESOLUTION|>--- conflicted
+++ resolved
@@ -52,13 +52,8 @@
 	)
 
 	// create a client that is connected to node 0 of the network
-<<<<<<< HEAD
-	client, err := ethclient.NewEthClientFromConfig(config.HostConfig{
-		ID:                  common.Address{1},
-=======
-	client, err := ethadapter.NewEthClient(config.HostConfig{
+	client, err := ethadapter.NewEthClientFromConfig(config.HostConfig{
 		ID:                  gethcommon.Address{1},
->>>>>>> 4d49184f
 		L1NodeHost:          "127.0.0.1",
 		L1NodeWebsocketPort: gethNetwork.WebSocketPorts[0],
 		L1ConnectionTimeout: 30 * time.Second,
