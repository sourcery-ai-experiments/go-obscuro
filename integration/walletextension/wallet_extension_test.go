package walletextension

import (
	"bytes"
	"crypto/ecdsa"
	"encoding/hex"
	"encoding/json"
	"fmt"
	"io/ioutil"
	"math/big"
	"net/http"
	"strings"
	"testing"
	"time"

	"github.com/obscuronet/obscuro-playground/go/obscuronode/enclave"

	"github.com/obscuronet/obscuro-playground/tools/walletextension"

	"github.com/ethereum/go-ethereum/accounts"
	"github.com/ethereum/go-ethereum/common"
	"github.com/ethereum/go-ethereum/common/hexutil"
	"github.com/ethereum/go-ethereum/core/types"
	"github.com/ethereum/go-ethereum/crypto"
	"github.com/obscuronet/obscuro-playground/integration"
	"github.com/obscuronet/obscuro-playground/integration/ethereummock"
	"github.com/obscuronet/obscuro-playground/integration/simulation/network"
	"github.com/obscuronet/obscuro-playground/integration/simulation/params"
	"github.com/obscuronet/obscuro-playground/integration/simulation/stats"
)

const (
	chainID    = 1337
	chainIDHex = "0x539" // Chain ID in hex.
	// Generated using Hardhat from https://github.com/OpenZeppelin/openzeppelin-contracts/blob/master/contracts/token/ERC20/ERC20.sol.
	erc20Bytecode    = "0x60806040523480156200001157600080fd5b5060405162001620380380620016208339818101604052810190620000379190620002be565b81600390805190602001906200004f92919062000071565b5080600490805190602001906200006892919062000071565b505050620003a8565b8280546200007f9062000372565b90600052602060002090601f016020900481019282620000a35760008555620000ef565b82601f10620000be57805160ff1916838001178555620000ef565b82800160010185558215620000ef579182015b82811115620000ee578251825591602001919060010190620000d1565b5b509050620000fe919062000102565b5090565b5b808211156200011d57600081600090555060010162000103565b5090565b6000604051905090565b600080fd5b600080fd5b600080fd5b600080fd5b6000601f19601f8301169050919050565b7f4e487b7100000000000000000000000000000000000000000000000000000000600052604160045260246000fd5b6200018a826200013f565b810181811067ffffffffffffffff82111715620001ac57620001ab62000150565b5b80604052505050565b6000620001c162000121565b9050620001cf82826200017f565b919050565b600067ffffffffffffffff821115620001f257620001f162000150565b5b620001fd826200013f565b9050602081019050919050565b60005b838110156200022a5780820151818401526020810190506200020d565b838111156200023a576000848401525b50505050565b6000620002576200025184620001d4565b620001b5565b9050828152602081018484840111156200027657620002756200013a565b5b620002838482856200020a565b509392505050565b600082601f830112620002a357620002a262000135565b5b8151620002b584826020860162000240565b91505092915050565b60008060408385031215620002d857620002d76200012b565b5b600083015167ffffffffffffffff811115620002f957620002f862000130565b5b62000307858286016200028b565b925050602083015167ffffffffffffffff8111156200032b576200032a62000130565b5b62000339858286016200028b565b9150509250929050565b7f4e487b7100000000000000000000000000000000000000000000000000000000600052602260045260246000fd5b600060028204905060018216806200038b57607f821691505b60208210811415620003a257620003a162000343565b5b50919050565b61126880620003b86000396000f3fe608060405234801561001057600080fd5b50600436106100a95760003560e01c80633950935111610071578063395093511461016857806370a082311461019857806395d89b41146101c8578063a457c2d7146101e6578063a9059cbb14610216578063dd62ed3e14610246576100a9565b806306fdde03146100ae578063095ea7b3146100cc57806318160ddd146100fc57806323b872dd1461011a578063313ce5671461014a575b600080fd5b6100b6610276565b6040516100c39190610b22565b60405180910390f35b6100e660048036038101906100e19190610bdd565b610308565b6040516100f39190610c38565b60405180910390f35b61010461032b565b6040516101119190610c62565b60405180910390f35b610134600480360381019061012f9190610c7d565b610335565b6040516101419190610c38565b60405180910390f35b610152610364565b60405161015f9190610cec565b60405180910390f35b610182600480360381019061017d9190610bdd565b61036d565b60405161018f9190610c38565b60405180910390f35b6101b260048036038101906101ad9190610d07565b6103a4565b6040516101bf9190610c62565b60405180910390f35b6101d06103ec565b6040516101dd9190610b22565b60405180910390f35b61020060048036038101906101fb9190610bdd565b61047e565b60405161020d9190610c38565b60405180910390f35b610230600480360381019061022b9190610bdd565b6104f5565b60405161023d9190610c38565b60405180910390f35b610260600480360381019061025b9190610d34565b610518565b60405161026d9190610c62565b60405180910390f35b60606003805461028590610da3565b80601f01602080910402602001604051908101604052809291908181526020018280546102b190610da3565b80156102fe5780601f106102d3576101008083540402835291602001916102fe565b820191906000526020600020905b8154815290600101906020018083116102e157829003601f168201915b5050505050905090565b60008061031361059f565b90506103208185856105a7565b600191505092915050565b6000600254905090565b60008061034061059f565b905061034d858285610772565b6103588585856107fe565b60019150509392505050565b60006012905090565b60008061037861059f565b905061039981858561038a8589610518565b6103949190610e04565b6105a7565b600191505092915050565b60008060008373ffffffffffffffffffffffffffffffffffffffff1673ffffffffffffffffffffffffffffffffffffffff168152602001908152602001600020549050919050565b6060600480546103fb90610da3565b80601f016020809104026020016040519081016040528092919081815260200182805461042790610da3565b80156104745780601f1061044957610100808354040283529160200191610474565b820191906000526020600020905b81548152906001019060200180831161045757829003601f168201915b5050505050905090565b60008061048961059f565b905060006104978286610518565b9050838110156104dc576040517f08c379a00000000000000000000000000000000000000000000000000000000081526004016104d390610ecc565b60405180910390fd5b6104e982868684036105a7565b60019250505092915050565b60008061050061059f565b905061050d8185856107fe565b600191505092915050565b6000600160008473ffffffffffffffffffffffffffffffffffffffff1673ffffffffffffffffffffffffffffffffffffffff16815260200190815260200160002060008373ffffffffffffffffffffffffffffffffffffffff1673ffffffffffffffffffffffffffffffffffffffff16815260200190815260200160002054905092915050565b600033905090565b600073ffffffffffffffffffffffffffffffffffffffff168373ffffffffffffffffffffffffffffffffffffffff161415610617576040517f08c379a000000000000000000000000000000000000000000000000000000000815260040161060e90610f5e565b60405180910390fd5b600073ffffffffffffffffffffffffffffffffffffffff168273ffffffffffffffffffffffffffffffffffffffff161415610687576040517f08c379a000000000000000000000000000000000000000000000000000000000815260040161067e90610ff0565b60405180910390fd5b80600160008573ffffffffffffffffffffffffffffffffffffffff1673ffffffffffffffffffffffffffffffffffffffff16815260200190815260200160002060008473ffffffffffffffffffffffffffffffffffffffff1673ffffffffffffffffffffffffffffffffffffffff168152602001908152602001600020819055508173ffffffffffffffffffffffffffffffffffffffff168373ffffffffffffffffffffffffffffffffffffffff167f8c5be1e5ebec7d5bd14f71427d1e84f3dd0314c0f7b2291e5b200ac8c7c3b925836040516107659190610c62565b60405180910390a3505050565b600061077e8484610518565b90507fffffffffffffffffffffffffffffffffffffffffffffffffffffffffffffffff81146107f857818110156107ea576040517f08c379a00000000000000000000000000000000000000000000000000000000081526004016107e19061105c565b60405180910390fd5b6107f784848484036105a7565b5b50505050565b600073ffffffffffffffffffffffffffffffffffffffff168373ffffffffffffffffffffffffffffffffffffffff16141561086e576040517f08c379a0000000000000000000000000000000000000000000000000000000008152600401610865906110ee565b60405180910390fd5b600073ffffffffffffffffffffffffffffffffffffffff168273ffffffffffffffffffffffffffffffffffffffff1614156108de576040517f08c379a00000000000000000000000000000000000000000000000000000000081526004016108d590611180565b60405180910390fd5b6108e9838383610a7f565b60008060008573ffffffffffffffffffffffffffffffffffffffff1673ffffffffffffffffffffffffffffffffffffffff1681526020019081526020016000205490508181101561096f576040517f08c379a000000000000000000000000000000000000000000000000000000000815260040161096690611212565b60405180910390fd5b8181036000808673ffffffffffffffffffffffffffffffffffffffff1673ffffffffffffffffffffffffffffffffffffffff16815260200190815260200160002081905550816000808573ffffffffffffffffffffffffffffffffffffffff1673ffffffffffffffffffffffffffffffffffffffff1681526020019081526020016000206000828254610a029190610e04565b925050819055508273ffffffffffffffffffffffffffffffffffffffff168473ffffffffffffffffffffffffffffffffffffffff167fddf252ad1be2c89b69c2b068fc378daa952ba7f163c4a11628f55a4df523b3ef84604051610a669190610c62565b60405180910390a3610a79848484610a84565b50505050565b505050565b505050565b600081519050919050565b600082825260208201905092915050565b60005b83811015610ac3578082015181840152602081019050610aa8565b83811115610ad2576000848401525b50505050565b6000601f19601f8301169050919050565b6000610af482610a89565b610afe8185610a94565b9350610b0e818560208601610aa5565b610b1781610ad8565b840191505092915050565b60006020820190508181036000830152610b3c8184610ae9565b905092915050565b600080fd5b600073ffffffffffffffffffffffffffffffffffffffff82169050919050565b6000610b7482610b49565b9050919050565b610b8481610b69565b8114610b8f57600080fd5b50565b600081359050610ba181610b7b565b92915050565b6000819050919050565b610bba81610ba7565b8114610bc557600080fd5b50565b600081359050610bd781610bb1565b92915050565b60008060408385031215610bf457610bf3610b44565b5b6000610c0285828601610b92565b9250506020610c1385828601610bc8565b9150509250929050565b60008115159050919050565b610c3281610c1d565b82525050565b6000602082019050610c4d6000830184610c29565b92915050565b610c5c81610ba7565b82525050565b6000602082019050610c776000830184610c53565b92915050565b600080600060608486031215610c9657610c95610b44565b5b6000610ca486828701610b92565b9350506020610cb586828701610b92565b9250506040610cc686828701610bc8565b9150509250925092565b600060ff82169050919050565b610ce681610cd0565b82525050565b6000602082019050610d016000830184610cdd565b92915050565b600060208284031215610d1d57610d1c610b44565b5b6000610d2b84828501610b92565b91505092915050565b60008060408385031215610d4b57610d4a610b44565b5b6000610d5985828601610b92565b9250506020610d6a85828601610b92565b9150509250929050565b7f4e487b7100000000000000000000000000000000000000000000000000000000600052602260045260246000fd5b60006002820490506001821680610dbb57607f821691505b60208210811415610dcf57610dce610d74565b5b50919050565b7f4e487b7100000000000000000000000000000000000000000000000000000000600052601160045260246000fd5b6000610e0f82610ba7565b9150610e1a83610ba7565b9250827fffffffffffffffffffffffffffffffffffffffffffffffffffffffffffffffff03821115610e4f57610e4e610dd5565b5b828201905092915050565b7f45524332303a2064656372656173656420616c6c6f77616e63652062656c6f7760008201527f207a65726f000000000000000000000000000000000000000000000000000000602082015250565b6000610eb6602583610a94565b9150610ec182610e5a565b604082019050919050565b60006020820190508181036000830152610ee581610ea9565b9050919050565b7f45524332303a20617070726f76652066726f6d20746865207a65726f2061646460008201527f7265737300000000000000000000000000000000000000000000000000000000602082015250565b6000610f48602483610a94565b9150610f5382610eec565b604082019050919050565b60006020820190508181036000830152610f7781610f3b565b9050919050565b7f45524332303a20617070726f766520746f20746865207a65726f20616464726560008201527f7373000000000000000000000000000000000000000000000000000000000000602082015250565b6000610fda602283610a94565b9150610fe582610f7e565b604082019050919050565b6000602082019050818103600083015261100981610fcd565b9050919050565b7f45524332303a20696e73756666696369656e7420616c6c6f77616e6365000000600082015250565b6000611046601d83610a94565b915061105182611010565b602082019050919050565b6000602082019050818103600083015261107581611039565b9050919050565b7f45524332303a207472616e736665722066726f6d20746865207a65726f20616460008201527f6472657373000000000000000000000000000000000000000000000000000000602082015250565b60006110d8602583610a94565b91506110e38261107c565b604082019050919050565b60006020820190508181036000830152611107816110cb565b9050919050565b7f45524332303a207472616e7366657220746f20746865207a65726f206164647260008201527f6573730000000000000000000000000000000000000000000000000000000000602082015250565b600061116a602383610a94565b91506111758261110e565b604082019050919050565b600060208201905081810360008301526111998161115d565b9050919050565b7f45524332303a207472616e7366657220616d6f756e742065786365656473206260008201527f616c616e63650000000000000000000000000000000000000000000000000000602082015250565b60006111fc602683610a94565b9150611207826111a0565b604082019050919050565b6000602082019050818103600083015261122b816111ef565b905091905056fea26469706673582212201954fc1d02a14b0a4f73a70fb6faaec7035b39b47ae9b9ae074064af1c889c1364736f6c63430008090033"
	dummyAccountAddr = "0x8D97689C9818892B700e27F316cc3E41e17fBeb9"

	startPort    = 3000
	httpProtocol = "http://"

	reqJSONMethodChainID = "eth_chainId"
	reqJSONKeyTo         = "to"
	reqJSONKeyFrom       = "from"
	emptyResult          = "0x"
	errInsecure          = "enclave could not respond securely to %s request because it does not have a viewing key for account"

	networkStartPort = integration.StartPortWalletExtensionTest + 1
	nodeRPCHTTPPort  = integration.StartPortWalletExtensionTest + 1 + network.DefaultHostRPCHTTPOffset
	nodeRPCWSPort    = integration.StartPortWalletExtensionTest + 1 + network.DefaultHostRPCWSOffset
)

var (
	walletExtensionAddr   = fmt.Sprintf("%s:%d", network.Localhost, integration.StartPortWalletExtensionTest)
	walletExtensionConfig = walletextension.Config{
		WalletExtensionPort:     startPort,
		NodeRPCHTTPAddress:      fmt.Sprintf("%s:%d", network.Localhost, nodeRPCHTTPPort),
		NodeRPCWebsocketAddress: fmt.Sprintf("%s:%d", network.Localhost, nodeRPCWSPort),
	}
)

func TestCanMakeNonSensitiveRequestWithoutSubmittingViewingKey(t *testing.T) {
	stopHandle, err := createObscuroNetwork()
	defer stopHandle()
	if err != nil {
		t.Fatalf("failed to create test Obscuro network. Cause: %s", err)
	}

	walletExtension := walletextension.NewWalletExtension(walletExtensionConfig)
	defer walletExtension.Shutdown()
	go walletExtension.Serve(walletExtensionAddr)
	waitForWalletExtension(t, walletExtensionAddr)

	respJSON := makeEthJSONReqAsJSON(t, walletExtensionAddr, reqJSONMethodChainID, []string{})

	if respJSON[walletextension.RespJSONKeyResult] != chainIDHex {
		t.Fatalf("Expected chainId of %s, got %s", "1337", respJSON[walletextension.RespJSONKeyResult])
	}
}

func TestCannotGetBalanceWithoutSubmittingViewingKey(t *testing.T) {
	stopHandle, err := createObscuroNetwork()
	defer stopHandle()
	if err != nil {
		t.Fatalf("failed to create test Obscuro network. Cause: %s", err)
	}

	walletExtension := walletextension.NewWalletExtension(walletExtensionConfig)
	defer walletExtension.Shutdown()
	go walletExtension.Serve(walletExtensionAddr)
	waitForWalletExtension(t, walletExtensionAddr)

	respBody := makeEthJSONReq(t, walletExtensionAddr, walletextension.ReqJSONMethodGetBalance, []string{dummyAccountAddr, "latest"})

	trimmedRespBody := strings.TrimSpace(string(respBody))
	expectedErr := fmt.Sprintf(errInsecure, walletextension.ReqJSONMethodGetBalance)

	if !strings.Contains(trimmedRespBody, expectedErr) {
		t.Fatalf("Expected error message to contain \"%s\", got \"%s\"", expectedErr, trimmedRespBody)
	}
}

func TestCanGetOwnBalanceAfterSubmittingViewingKey(t *testing.T) {
	stopHandle, err := createObscuroNetwork()
	defer stopHandle()
	if err != nil {
		t.Fatalf("failed to create test Obscuro network. Cause: %s", err)
	}

	walletExtension := walletextension.NewWalletExtension(walletExtensionConfig)
	defer walletExtension.Shutdown()
	go walletExtension.Serve(walletExtensionAddr)
	waitForWalletExtension(t, walletExtensionAddr)

	privateKey, err := crypto.GenerateKey()
	if err != nil {
		t.Fatal(err)
	}
	accountAddr := crypto.PubkeyToAddress(privateKey.PublicKey).String()

	generateAndSubmitViewingKey(t, walletExtensionAddr, privateKey)

	getBalanceJSON := makeEthJSONReqAsJSON(t, walletExtensionAddr, walletextension.ReqJSONMethodGetBalance, []string{accountAddr, "latest"})

	if getBalanceJSON[walletextension.RespJSONKeyResult] != enclave.DummyBalance {
		t.Fatalf("Expected balance of %s, got %s", enclave.DummyBalance, getBalanceJSON[walletextension.RespJSONKeyResult])
	}
}

func TestCannotGetAnothersBalanceAfterSubmittingViewingKey(t *testing.T) {
	stopHandle, err := createObscuroNetwork()
	defer stopHandle()
	if err != nil {
		t.Fatalf("failed to create test Obscuro network. Cause: %s", err)
	}

	walletExtension := walletextension.NewWalletExtension(walletExtensionConfig)
	defer walletExtension.Shutdown()
	go walletExtension.Serve(walletExtensionAddr)
	waitForWalletExtension(t, walletExtensionAddr)

	privateKey, err := crypto.GenerateKey()
	if err != nil {
		t.Fatal(err)
	}

	generateAndSubmitViewingKey(t, walletExtensionAddr, privateKey)

	respBody := makeEthJSONReq(t, walletExtensionAddr, walletextension.ReqJSONMethodGetBalance, []string{dummyAccountAddr, "latest"})

	trimmedRespBody := strings.TrimSpace(string(respBody))
	expectedErr := fmt.Sprintf(errInsecure, walletextension.ReqJSONMethodGetBalance)
	if !strings.Contains(trimmedRespBody, expectedErr) {
		t.Fatalf("Expected error message to contain \"%s\", got \"%s\"", expectedErr, trimmedRespBody)
	}
}

// TODO - Renable these tests once Obscuro node functionality is implemented.

func TestCannotCallWithoutSubmittingViewingKey(t *testing.T) {
	t.Skip() // Skipping while support for viewing keys is being implemented.

	stopHandle, err := createObscuroNetwork()
	defer stopHandle()
	if err != nil {
		t.Fatalf("failed to create test Obscuro network. Cause: %s", err)
	}

	walletExtension := walletextension.NewWalletExtension(walletExtensionConfig)
	defer walletExtension.Shutdown()
	go walletExtension.Serve(walletExtensionAddr)
	waitForWalletExtension(t, walletExtensionAddr)

	privateKey, err := crypto.GenerateKey()
	if err != nil {
		t.Fatal(err)
	}
	accountAddr := crypto.PubkeyToAddress(privateKey.PublicKey).String()

	contractAddr := deployERC20Contract(t, walletExtensionAddr, privateKey)

	reqParams := map[string]interface{}{
		reqJSONKeyTo:   contractAddr,
		reqJSONKeyFrom: accountAddr,
	}
	respBody := makeEthJSONReq(t, walletExtensionAddr, walletextension.ReqJSONMethodCall, []interface{}{reqParams, "latest"})

	trimmedRespBody := strings.TrimSpace(string(respBody))
	expectedErr := fmt.Sprintf(errInsecure, walletextension.ReqJSONMethodCall)
	if trimmedRespBody != expectedErr {
		t.Fatalf("Expected error message \"%s\", got \"%s\"", expectedErr, trimmedRespBody)
	}
}

func TestCanCallAfterSubmittingViewingKey(t *testing.T) {
	t.Skip() // Skipping while support for viewing keys is being implemented.

	stopHandle, err := createObscuroNetwork()
	defer stopHandle()
	if err != nil {
		t.Fatalf("failed to create test Obscuro network. Cause: %s", err)
	}

	walletExtension := walletextension.NewWalletExtension(walletExtensionConfig)
	defer walletExtension.Shutdown()
	go walletExtension.Serve(walletExtensionAddr)
	waitForWalletExtension(t, walletExtensionAddr)

	privateKey, err := crypto.GenerateKey()
	if err != nil {
		t.Fatal(err)
	}
	accountAddr := crypto.PubkeyToAddress(privateKey.PublicKey).String()

	generateAndSubmitViewingKey(t, walletExtensionAddr, privateKey)

	contractAddr := deployERC20Contract(t, walletExtensionAddr, privateKey)

	reqParams := map[string]interface{}{
		reqJSONKeyTo:   contractAddr,
		reqJSONKeyFrom: accountAddr,
	}
	callJSON := makeEthJSONReqAsJSON(t, walletExtensionAddr, walletextension.ReqJSONMethodCall, []interface{}{reqParams, "latest"})

	// TODO - Consider executing an actual transaction, rather than passing an empty one.
	if callJSON[walletextension.RespJSONKeyResult] != emptyResult {
		t.Fatalf("Expected call result of %s, got %s", emptyResult, callJSON[walletextension.RespJSONKeyResult])
	}
}

func TestCannotCallForAnotherAddressAfterSubmittingViewingKey(t *testing.T) {
	t.Skip() // Skipping while support for viewing keys is being implemented.

	stopHandle, err := createObscuroNetwork()
	defer stopHandle()
	if err != nil {
		t.Fatalf("failed to create test Obscuro network. Cause: %s", err)
	}

	walletExtension := walletextension.NewWalletExtension(walletExtensionConfig)
	defer walletExtension.Shutdown()
	go walletExtension.Serve(walletExtensionAddr)
	waitForWalletExtension(t, walletExtensionAddr)

	privateKey, err := crypto.GenerateKey()
	if err != nil {
		t.Fatal(err)
	}

	generateAndSubmitViewingKey(t, walletExtensionAddr, privateKey)

	contractAddr := deployERC20Contract(t, walletExtensionAddr, privateKey)

	reqParams := map[string]interface{}{
		reqJSONKeyTo:   contractAddr,
		reqJSONKeyFrom: dummyAccountAddr,
	}
	respBody := makeEthJSONReq(t, walletExtensionAddr, walletextension.ReqJSONMethodCall, []interface{}{reqParams, "latest"})

	trimmedRespBody := strings.TrimSpace(string(respBody))
	expectedErr := fmt.Sprintf(errInsecure, walletextension.ReqJSONMethodCall)
	if trimmedRespBody != expectedErr {
		t.Fatalf("Expected error message \"%s\", got \"%s\"", expectedErr, trimmedRespBody)
	}
}

// Waits for wallet extension to be ready. Times out after three seconds.
func waitForWalletExtension(t *testing.T, walletExtensionAddr string) {
	retries := 30
	for i := 0; i < retries; i++ {
		resp, err := http.Get(httpProtocol + walletExtensionAddr + walletextension.PathReady) //nolint:noctx
		if resp != nil && resp.Body != nil {
			resp.Body.Close()
		}
		if err == nil {
			return
		}
		time.Sleep(300 * time.Millisecond)
	}
	t.Fatal("could not establish connection to wallet extension")
}

// Makes an Ethereum JSON RPC request and returns the response body.
func makeEthJSONReq(t *testing.T, walletExtensionAddr string, method string, params interface{}) []byte {
	reqBodyBytes, err := json.Marshal(map[string]interface{}{
		"jsonrpc": "2.0",
		"method":  method,
		"params":  params,
		"id":      "1",
	})
	if err != nil {
		t.Fatal(err)
	}
	reqBody := bytes.NewBuffer(reqBodyBytes)

	var resp *http.Response
	// We retry for three seconds to handle node start-up time.
	timeout := time.Now().Add(3 * time.Second)
	for i := time.Now(); i.Before(timeout); i = time.Now() {
		resp, err = http.Post(httpProtocol+walletExtensionAddr, "text/html", reqBody) //nolint:noctx
		if err == nil {
			break
		}
		if resp != nil && resp.Body != nil {
			resp.Body.Close()
		}
	}

	if err != nil {
		t.Fatalf("received error response from wallet extension: %s", err)
	}
	if resp == nil {
		t.Fatal("did not receive a response from the wallet extension")
	}

	if resp.Body != nil {
		defer resp.Body.Close()
	}
	respBody, err := ioutil.ReadAll(resp.Body)
	if err != nil {
		t.Fatal(err)
	}

	return respBody
}

// Makes an Ethereum JSON RPC request and returns the response body as JSON.
func makeEthJSONReqAsJSON(t *testing.T, walletExtensionAddr string, method string, params interface{}) map[string]interface{} {
	respBody := makeEthJSONReq(t, walletExtensionAddr, method, params)

	if respBody[0] != '{' {
		t.Fatalf("expected JSON response but received: %s", respBody)
	}

	var respBodyJSON map[string]interface{}
	err := json.Unmarshal(respBody, &respBodyJSON)
	if err != nil {
		t.Fatal(err)
	}

	return respBodyJSON
}

// Generates a signed viewing key and submits it to the wallet extension.
func generateAndSubmitViewingKey(t *testing.T, walletExtensionAddr string, accountPrivateKey *ecdsa.PrivateKey) {
	viewingKey := generateViewingKey(t, walletExtensionAddr)
	signature := signViewingKey(t, accountPrivateKey, viewingKey)

	submitViewingKeyBodyBytes, err := json.Marshal(map[string]interface{}{
		"signature": hex.EncodeToString(signature),
	})
	if err != nil {
		t.Fatal(err)
	}
	submitViewingKeyBody := bytes.NewBuffer(submitViewingKeyBodyBytes)
	resp, err := http.Post(httpProtocol+walletExtensionAddr+walletextension.PathSubmitViewingKey, "application/json", submitViewingKeyBody) //nolint:noctx
	if err != nil {
		t.Fatal(err)
	}
	resp.Body.Close()
}

// Generates a viewing key.
func generateViewingKey(t *testing.T, walletExtensionAddr string) []byte {
	resp, err := http.Get(httpProtocol + walletExtensionAddr + walletextension.PathGenerateViewingKey) //nolint:noctx
	if err != nil {
		t.Fatal(err)
	}
	viewingKey, err := ioutil.ReadAll(resp.Body)
	if err != nil {
		t.Fatal(err)
	}
	resp.Body.Close()
	return viewingKey
}

// Signs a viewing key.
func signViewingKey(t *testing.T, privateKey *ecdsa.PrivateKey, viewingKey []byte) []byte {
	msgToSign := enclave.ViewingKeySignedMsgPrefix + string(viewingKey)
	signature, err := crypto.Sign(accounts.TextHash([]byte(msgToSign)), privateKey)
	if err != nil {
		t.Fatal(err)
	}

	// We have to transform the V from 0/1 to 27/28, and add the leading "0".
	signature[64] += 27
	signatureWithLeadBytes := append([]byte("0"), signature...)

	return signatureWithLeadBytes
}

// Deploys an ERC20 contract and returns the contract's address and the block number it was deployed in.
func deployERC20Contract(t *testing.T, walletExtensionAddr string, signingKey *ecdsa.PrivateKey) string { //nolint:unused // TODO - Remove once all tests are unskipped.
	tx := types.LegacyTx{
		Nonce:    0, // relies on a clean env
		GasPrice: big.NewInt(2000000000),
		Gas:      1025_000_000,
		Data:     common.Hex2Bytes(erc20Bytecode),
	}

	signedTx, err := types.SignNewTx(signingKey, types.NewEIP155Signer(big.NewInt(int64(chainID))), &tx)
	if err != nil {
		t.Fatal(err)
	}
	data, err := signedTx.MarshalBinary()
	if err != nil {
		t.Fatal(err)
	}
	encodedData := hexutil.Encode(data)

	respJSON := makeEthJSONReqAsJSON(t, walletExtensionAddr, "eth_sendRawTransaction", []string{encodedData})
	txHash := respJSON[walletextension.RespJSONKeyResult].(string)

	var txInfo map[string]interface{}
	for txInfo == nil {
		txReceipt := makeEthJSONReqAsJSON(t, walletExtensionAddr, "eth_getTransactionReceipt", []string{txHash})
		if txReceipt[walletextension.RespJSONKeyResult] != nil {
			txInfo = txReceipt[walletextension.RespJSONKeyResult].(map[string]interface{})
		}
		time.Sleep(100 * time.Millisecond)
	}

	return txInfo["contractAddress"].(string)
}

// Creates a single-node Obscuro network for testing.
<<<<<<< HEAD
func createObscuroNetwork(startPort int) (func(), error) {
	wallets := params.NewSimWallets(1, 1, 1, integration.EthereumChainID, integration.ObscuroChainID)
=======
func createObscuroNetwork() (func(), error) {
	wallets := params.NewSimWallets(1, 1, 1)
>>>>>>> a723a3a5

	simParams := params.SimParams{
		NumberOfNodes:    1,
		AvgBlockDuration: 1 * time.Second,
		AvgGossipPeriod:  1 * time.Second / 3,
		MgmtContractLib:  ethereummock.NewMgmtContractLibMock(),
		ERC20ContractLib: ethereummock.NewERC20ContractLibMock(),
		Wallets:          wallets,
		StartPort:        int(networkStartPort),
	}
	simStats := stats.NewStats(simParams.NumberOfNodes)

	obscuroNetwork := network.NewNetworkOfSocketNodes(wallets)
	_, _, _, err := obscuroNetwork.Create(&simParams, simStats) //nolint:dogsled
	if err != nil {
		return obscuroNetwork.TearDown, err
	}
	return obscuroNetwork.TearDown, nil
}<|MERGE_RESOLUTION|>--- conflicted
+++ resolved
@@ -424,13 +424,8 @@
 }
 
 // Creates a single-node Obscuro network for testing.
-<<<<<<< HEAD
-func createObscuroNetwork(startPort int) (func(), error) {
+func createObscuroNetwork() (func(), error) {
 	wallets := params.NewSimWallets(1, 1, 1, integration.EthereumChainID, integration.ObscuroChainID)
-=======
-func createObscuroNetwork() (func(), error) {
-	wallets := params.NewSimWallets(1, 1, 1)
->>>>>>> a723a3a5
 
 	simParams := params.SimParams{
 		NumberOfNodes:    1,
