--- conflicted
+++ resolved
@@ -29,11 +29,7 @@
 		L1NodeWebsocketPort: cfg.l1NodeWebsocketPort,
 		L1ConnectionTimeout: cfg.l1ConnectionTimeout,
 	}
-<<<<<<< HEAD
-	l1Client, err := ethclient.NewEthClientFromConfig(hostConfig)
-=======
-	l1Client, err := ethadapter.NewEthClient(hostConfig)
->>>>>>> 4d49184f
+	l1Client, err := ethadapter.NewEthClientFromConfig(hostConfig)
 	if err != nil {
 		panic(fmt.Sprintf("could not create L1 client. Cause: %s", err))
 	}
